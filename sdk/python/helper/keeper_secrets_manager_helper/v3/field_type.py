# -*- coding: utf-8 -*-

import re
import json
import inspect
import sys
import random
from importlib import import_module
import keeper_secrets_manager_helper.format
from keeper_secrets_manager_helper.v3.enum import BaseEnum, PhoneTypeEnum, CountryEnum, AccountTypeEnum


UID_REGEX = r'^[a-zA-Z0-9\-_]{22}$'

field_map = {}


# Find all the field type classes and create a map from the the camelcase name to the FieldType class
def get_field_type_map():
    global field_map
    if len(field_map) == 0:
        for item in inspect.getmembers(sys.modules[__name__], inspect.isclass):
            mod_class = getattr(sys.modules[__name__], item[0])
            if mod_class is not None:
                field_type_class = getattr(sys.modules[__name__], "FieldType")
                if issubclass(mod_class, field_type_class) is True:
                    class_name = getattr(mod_class, "name")
                    if class_name is None:
                        continue
                    field_map[class_name] = mod_class
        field_map = field_map

    return field_map


def get_class_by_type(class_name):
    get_field_type_map()
    if class_name in field_map:
        return field_map[class_name]
    raise ImportError("Field type class {} does not exists.".format(class_name))


def get_field_type_list():
    return list(get_field_type_map().keys())


def get_field_type_schema(field_type):
    get_field_type_map()

    def _expand_value_type(schema):

        allow_multiple = schema.get("allow_multiple", False)
        value_type = schema.get("value_type")
        # If the record doesn't set allow_multiple to True/False, allow the field to set the value.
        if issubclass(value_type, FieldType) is True:
            new_schema = value_type.schema
            return _expand_value_type(new_schema)
        elif issubclass(value_type, BaseEnum) is True:
            value = "<#ADD: " + value_type.build_example() + ">"
            return value
        elif issubclass(value_type, dict):
            value_block = {}
            for key, info in schema.get("schema").items():
                value_block[key] = _expand_value_type(info)
            return value_block
        else:
            value = "<#ADD: " + schema.get("desc", "Insert a {}".format(value_type.__name__)) + ">"
            if allow_multiple is True:
                value = [value]
            return value

    data = {
        "type": field_type
    }

    if field_type not in field_map:
        raise ValueError("Field type '{}' does not exists.".format(field_type))
    field_type_obj = field_map[field_type]
    field_schema = field_type_obj.schema
    data["value"] = _expand_value_type(field_schema)
    data["privacyScreen"] = field_schema.get("privacy_screen", False)
    field_type_obj.add_template_specifics(data)

    return data


class PasswordComplexity:

    def __init__(self, value=None, length=64, caps=0, lowercase=0, digits=0, special=0, filter_characters=None):

        # If a dictionary is passed in, use that get the attributes.
        if value is not None and type(value) is dict:
            length = value.get("length", length)
            caps = value.get("caps", caps)
            lowercase = value.get("lowercase", lowercase)
            digits = value.get("digits", digits)
            special = value.get("special", special)
            filter_characters = value.get("filter_characters", filter_characters)

        self.length = length
        self.caps = caps
        self.lowercase = lowercase
        self.digits = digits
        self.special = special

        self.filter_characters = filter_characters
        if isinstance(self.filter_characters, str):
            self.filter_characters = []
            self.filter_characters.extend(filter_characters)

    def to_dict(self):

        return {
            "length": self.length,
            "caps": self.caps,
            "lowercase": self.lowercase,
            "digits": self.digits,
            "special": self.special,
            "filter_characters": self.filter_characters
        }

    def replacement_char(self):

        """
        Get a replacement character that doesn't match the bad character.
        """

        new_char = None
        all_true = (self.lowercase + self.caps + self.digits + self.special) == 0

        attempt = 0
        while True:
            # If allow everything, then just get a lowercase letter
            if all_true is True:
                new_char = "abcdefghijklmnopqrstuvwxyz"[random.randint(0, 25)]

            # Else we need to find the first allowed character set.
            else:
                pick_one = random.randint(0, 3)
                if pick_one == 0 and self.lowercase > 0:
                    new_char = "abcdefghijklmnopqrstuvwxyz"[random.randint(0, 25)]
                if pick_one == 1 and self.caps > 0:
                    new_char = "ABCDEFGHIJKLMNOPQRSTUVWXYZ"[random.randint(0, 25)]
                if pick_one == 2 and self.digits > 0:
                    new_char = "0123456789"[random.randint(0, 9)]
                if pick_one == 3 and self.special > 0:
                    new_char = "!@#$%^&*()"[random.randint(0, 9)]

                if new_char is None:
                    continue

            # If our new character is not in the list of bad characters, break out of the while
            if new_char not in self.filter_characters:
                break

            # Ok, some user might go crazy and filter out every letter, digit, and symbol and cause an invite loop.
            # If we can't find a good character after 25 attempts, error out.
            attempt += 1
            if attempt > 25:
                raise ValueError("Cannot filter character from password. The password complexity is too complex.")

        return new_char

    def filter_password(self, password):

        for bad_char in self.filter_characters:
            while bad_char in password:
                password = password.replace(bad_char, self.replacement_char(), 1)
        return password

    def generate_password(self):
        try:
            mod = import_module("keeper_secrets_manager_core.utils")
            password = getattr(mod, "generate_password")(
                length=self.length,
                lowercase=self.lowercase,
                uppercase=self.caps,
                digits=self.digits,
                special_characters=self.special
            )

            # If we have a character filter, remove bad characters
            if self.filter_characters is not None:
                password = self.filter_password(password)

        except ImportError as _:
            raise Exception("Cannot generate a random password. Requires keeper-secrets-manager-core module.")

        return password


class FieldType:
    schema = {"value_type": str}
    name = None

    # In a field that allows multiple FieldType, is there a "primary key" that makes a dictionary entry unique.
    # This use for Phones, which can many Phone entries, and if we need to figure out what is unique.
    group_key = None

    # Are multiple values allowed
    allow_multiple = False

    def __init__(self, *args, **kwargs):
        self._value = None

        # If the value is passed in, set it/overwrite the value in kwargs.
        if len(args) > 0:
            kwargs["value"] = args[0]

        # Get and remove the common keys
        value = kwargs.pop("value", None)
        label = kwargs.pop("label", None)
        required = kwargs.pop("required", None)
        privacy_screen = kwargs.pop("privacy_screen", None)

        # This will validate and set the value. If the value passed in is invalid, a ValueError exception is thrown.
        if value is not None:
            self.value = value

        self.label = label
        self.required = required
        self.privacy_screen = privacy_screen

        schema = self.get_schema()
        if schema.get("value_type") is dict:

            # Default to the passed in args for attribute variables. However if the value args exists, then use that
            # to get the attribute values.
            attr_dict = kwargs
            if self.value is not None:
                attr_dict = self.value[0]

            # This will create and set the attribute variables.
            for key in schema.get("schema", {}):
                setattr(self, key, attr_dict.get(key, None))

    def __str__(self):
        return f'{self.__class__.__name__}(label={self.label}, value={self.value}, required={self.required}, '\
               f'privacy_screen={self.privacy_screen})'

    @property
    def value(self):
        return self._value

    @value.setter
    def value(self, val):
        schema = self.get_schema()
        value_type = schema.get("value_type")

        if isinstance(val, list) is False:
            val = [val]

        # If the value of the field is another FieldType, convert raw value into an instance of that FieldType.
        if issubclass(value_type, FieldType) is True:
            for index in range(len(val)):
                if isinstance(val[index], value_type) is False:
                    # Create an instance, pass in value as the value and let the FieldType
                    val[index] = value_type(val[index])

        if self._is_valid(val) is True:
            self._value = val

    def add_value(self, new_value):
        val = self.value
        if val is None:
            val = []
        val.append(new_value)
        self.value = val

    def get_schema(self):
        schema = FieldType.schema
        if hasattr(self.__class__, "schema") is True:
            schema = self.__class__.schema

        return schema

    def get_type(self):
        return self.__class__.name

    @staticmethod
    def is_value_valid(value, schema, field_class):
        validator = schema.get("validate")
        value_type = schema.get("value_type")

        # The field value contains a dictionary of values.
        if value_type is dict:
            if type(value) is not dict:
                raise ValueError("The value is not a dictionary.")
            dict_schema = schema.get("schema")
            for key, info in dict_schema.items():
                # If the value is required, then make sure it exists and is not blank.
                if info.get("required", False) is True and (value.get(key) is None or value.get(key) == ""):
                    raise ValueError(f"The value key '{key}' is missing and it is required.")

                FieldType.is_value_valid(value.get(key), dict_schema.get(key), field_class)

        # The field value has an enumeration. Make sure the value is a valid value of the enumeration.
        elif value is not None and issubclass(value_type, BaseEnum):

            if value_type.enum_exists(value) is False:
                raise ValueError(f"The value of '{value}' for '{field_class}' is not valid.")

        # If the field value is a string, then it doesn't matter if an int, float, etc is passed in. However
        # we can do some validation on the value, so treat as string.
        elif value_type is str:
            if value is not None and validator is not None:
                value = str(value)
                validator_params = schema.get("validate_params", re.IGNORECASE)
                if re.match(str(validator), value, validator_params) is None:
                    raise ValueError(f"The value for' {field_class}' is not valid.")

        # Check if the value type is another FieldType, check the field type
        elif value is not None and isinstance(value_type, FieldType) is True:
            value_type.is_value_valid(value, schema, field_class)

    def _is_valid(self, value):
        schema = self.get_schema()
        for item in value:
            self.is_value_valid(item, schema, self.__class__.__name__)
        return True

    def build_value(self, schema, value=None):

        value_type = schema.get("value_type")

        # If the value is an instance of FieldType
        if issubclass(value_type, FieldType) is True:
            return value.build_value(value_type.schema, None)

        # If the value type is an enumeration, get the value of the enumeration. The actual value may be
        # the enum or possible value. Find the right enum and get that enums value.
        elif issubclass(value_type, BaseEnum) is True:
            if value is None:
                return None
            return value_type.get_value(value)

        # If the value is a dictionary, then we are getting the values from the instance's attributes.
        elif value_type is dict:

            new_schema = schema.get("schema")
            value_dict = {}
            # Get the key and that's keys schema.
            for key, info in new_schema.items():
                # Get the value from the instance's attribute.
                dict_value = self.build_value(info, getattr(self, key))
                if dict_value is not None:
                    value_dict[key] = dict_value
            return value_dict

        # At this point, we are a simple data type (99.999% we are str).
        else:
            if value is not None:
                if schema.get("format") is not None:
                    # This will take the value from the attribute and format, and validate it, into the desired
                    # format
                    value = self.format_value(
                        format_type=schema.get("format"),
                        value=value
                    )
            return value

    def to_dict(self):
        schema = self.get_schema()

        # Add the field camel case name of the class.
        field_dict = {
            "type": self.get_type()
        }
        # Add additional properties only if they are not blank. This is based on Vault UI behavior.
        if self.label is not None and self.label != "":
            field_dict["label"] = self.label
        if self.required is not None:
            field_dict["required"] = self.required
        if self.privacy_screen is not None:
            field_dict["privacyScreen"] = self.privacy_screen

        new_values = []

        # self.value is a list of values. We need to check them all.
        values = self.value
        if values is None:
            values = []

        # If the value is a dictionary, there is no value in self.value since the value comes from the
        # attributes. We need to fake vales, so set it one item of None. It won't be used, but a for loop will need
        # it.
        if schema.get("value_type") is dict:
            values = [None]

        # Build add the values.
        for item in values:
            new_value = self.build_value(schema, item)
            self.is_value_valid(new_value, schema, self.__class__.__name__)
            new_values.append(new_value)

        field_dict["value"] = new_values

        return field_dict

    def to_json(self):
        return json.dumps(self.to_dict())

    @staticmethod
    def format_value(format_type, value):
        if hasattr(keeper_secrets_manager_helper.format, format_type) is True:
            return getattr(keeper_secrets_manager_helper.format, format_type)(value)
        raise ValueError("Could not find formatter {}".format(format_type))

    @staticmethod
    def add_template_specifics(data):
        pass

# -------------------------------------------------------------------------------------------------------------------


class Text(FieldType):
    name = "text"


class Url(FieldType):
    name = "url"


class PinCode(FieldType):
    name = "pinCode"


class Multiline(FieldType):
    name = "multiline"


class FileRef(FieldType):
    name = "fileRef"
    # The validation checks to see if value is a Record UID.
    schema = {"value_type": str, "validate": UID_REGEX, "desc": "Record UID of File record."}


class Email(FieldType):
    name = "email"


class Phone(FieldType):
    name = "phoneItem"
    schema = {
        "value_type": dict,
        "schema": {
            "region": {"value_type": str, "desc": "Region"},
            "number": {"value_type": str, "desc": "Number"},
            "ext": {"value_type": str, "desc": "Extension"},
            "type": {"value_type": PhoneTypeEnum}
        }
    }


class Phones(FieldType):
    name = "phone"
    group_key = "type"
    allow_multiple = True
    schema = {"value_type": Phone}


class Name(FieldType):
    name = "name"
    schema = {
        "value_type": dict,
        "schema": {
            "first": {"value_type": str, "desc": "First Name"},
            "middle": {"value_type": str, "desc": "Middle name"},
            "last": {"value_type": str, "desc": "Last Name"}
        }
    }


class Address(FieldType):
    name = "address"
    schema = {
        "value_type": dict,
        "schema": {
            "street1": {"value_type": str, "desc": "Street"},
            "street2": {"value_type": str, "desc": "Street 2"},
            "city": {"value_type": str, "desc": "City"},
            "state": {"value_type": str, "desc": "State"},
            "zip": {"value_type": str, "desc": "Zip/Postal Code"},
            "country": {"value_type": CountryEnum, "desc": "ISO3166 Alpha-2 Country Code"},
        }
    }


class AddressRef(FieldType):
    name = "addressRef"
    # The validation checks to see if value is a Record UID.
    schema = {"value_type": str, "validate": UID_REGEX, "desc": "Record UID for Address record."}


class AccountNumber(FieldType):
    name = "accountNumber"


class Login(FieldType):
    name = "login"


class HiddenField(FieldType):
    name = "secret"


class Password(FieldType):
    name = "password"
    schema = {"value_type": str, "desc": "Password or Remove If Generating"}

    def __init__(self, *args, **kwargs):
        super().__init__(*args, **kwargs)

        self._enforce_generation = None
        self._complexity = None

        self.enforce_generation = kwargs.pop("enforce_generation", None)
        self.complexity = kwargs.pop("complexity", None)
        self.password_generate = kwargs.pop("password_generate", None)

    def __str__(self):
        return f'{self.__class__.__name__}(label={self.label}, value={self.value}, required={self.required}, '\
               f'privacy_screen={self.privacy_screen}, enforce_generation={self.enforce_generation}'

    @property
    def enforce_generation(self):
        return self._enforce_generation

    @enforce_generation.setter
    def enforce_generation(self, value):
        if value is not None and type(value) is not bool:
            raise ValueError("enforce_generation needs to be a boolean value.")
        self._enforce_generation = value

    @property
    def complexity(self):
        return self._complexity

    @complexity.setter
    def complexity(self, value):
        if value is not None:
            if type(value) is dict:
                value = PasswordComplexity(value)
            if isinstance(value, PasswordComplexity) is not True:
                raise ValueError("complexity needs to be a PasswordComplexity instance.")
        self._complexity = value

    @staticmethod
    def add_template_specifics(data):
        data["enforceGeneration"] = False
        data["complexity"] = PasswordComplexity().to_dict()

    def to_dict(self):

        # If enforceGeneration is enabled in the record type or password_generate is True and the password has not
        # been set, then generate a password, ignore the value that is already there.
        if self.enforce_generation is True or (self.value is None and self.password_generate is True):
            self.generate_password()

        field_dict = super().to_dict()
        if self.enforce_generation is not None:
            field_dict["enforceGeneration"] = self.enforce_generation
        if self.complexity is not None:
            field_dict["complexity"] = self.complexity.to_dict()
        return field_dict

    def generate_password(self):
        if self.complexity is None:
            self.complexity = PasswordComplexity()
        self.value = [self.complexity.generate_password()]


class SecurityQuestions(FieldType):
    name = "securityQuestion"
    schema = {
        "value_type": dict,
        "schema": {
            "question": {"value_type": str, "desc": "Security Question"},
            "answer": {"value_type": str, "desc": "Answer To The Question"}
        }
    }


class OneTimePassword(FieldType):
    name = "otp"
    schema = {"value_type": str, "validate": r'^otpauth://', "desc": "URL starting with otpauth://"}


class OneTimeCode(FieldType):
    name = "oneTimeCode"
    schema = {"value_type": str, "validate": r'^otpauth://', "desc": "URL starting with otpauth://"}


class CardRef(FieldType):
    name = "cardRef"
    # The validation checks to see if value is a Record UID.
    schema = {"value_type": str, "validate": UID_REGEX, "desc": "Record UID of PaymentCard record."}


class PaymentCard(FieldType):
    name = "paymentCardItem"
    schema = {
        "value_type": dict,
        "schema": {
            "cardNumber": {"value_type": str, "desc": "Card Number"},
            "cardExpirationDate": {"value_type": str, "validate": r'^\d{2}\/\d{4}$',
                                   "desc": "Expiration Date as MM/YYYY"},
            "cardSecurityCode": {"value_type": str}
        }
    }


class PaymentCards(FieldType):
    name = "paymentCard"
    schema = {"value_type": PaymentCard}


class Date(FieldType):
    name = "date"
    schema = {"value_type": str, "format": "date_to_ms", "desc": "Date in ISO8601 Format or Epoch Milliseconds"}


class BirthDate(FieldType):
    name = "birthDate"
    schema = {"value_type": str, "format": "date_to_ms", "desc": "Birth Date in ISO8601 Format or Epoch Milliseconds"}


class ExpirationDate(FieldType):
    name = "expirationDate"
    schema = {"value_type": str, "format": "date_to_ms",
              "desc": "Expiration Date in ISO8601 Format or Epoch Milliseconds"}


class BankAccount(FieldType):
    name = "bankAccountItem"
    schema = {
        "value_type": dict,
        "schema": {
            "accountType": {"value_type": AccountTypeEnum},
            "otherType": {"value_type": str, "desc": "Other Type Description"},
            "routingNumber": {"value_type": str, "desc": "Routing Number"},
            "accountNumber": {"value_type": str, "desc": "Account Number"},
        }
    }


class BankAccounts(FieldType):
    name = "bankAccount"
    schema = {"value_type": BankAccount}


class KeyPair(FieldType):
    name = "keyPair"
    schema = {
        "value_type": dict,
        "schema": {
            "publicKey": {"value_type": str, "desc": "Public Key"},
            "privateKey": {"value_type": str, "desc": "Private Key. Normally a PEM file."},
        }
    }


class Host(FieldType):
    name = "host"
    schema = {
        "value_type": dict,
        "schema": {
            "hostName": {"value_type": str, "desc": "Hostname or IP"},
            "port": {"value_type": str, "desc": "Port"},
        }
    }

# AppFiller?


class LicenseNumber(FieldType):
    name = "licenseNumber"
    schema = {"value_type": str, "desc": "License Number"}


# privateKey?

class SecureNote(FieldType):
    name = "note"
    schema = {"value_type": str, "desc": "Secret Note"}


class RecordRef(FieldType):
    name = "recordRef"
    # The validation checks to see if value is a Record UID.
    schema = {"value_type": str, "validate": UID_REGEX, "desc": "Record UID of the referenced record."}


class Schedule(FieldType):
    name = "schedule"
    schema = {
        "value_type": dict,
        "schema": {
            "type": {"value_type": str, "desc": "Type"},
            "utcTime": {"value_type": str, "desc": "UTC Timestamp"},
            "weekday": {"value_type": str, "desc": "Day of the Week"},
            "intervalCount": {"value_type": int, "desc": "Interval Count"}
        }
    }


class DirectoryType(FieldType):
    name = "directoryType"
    schema = {"value_type": str, "desc": "Directory Type"}


class DatabaseType(FieldType):
    name = "databaseType"
    schema = {"value_type": str, "desc": "Database Type"}


class PamHostname(FieldType):
    name = "pamHostname"
    schema = {
        "value_type": dict,
        "schema": {
            "hostName": {"value_type": str, "desc": "Hostname or IP"},
            "port": {"value_type": str, "desc": "Port"},
        }
    }


class PamResources(FieldType):
    name = "pamResources"
    schema = {
        "value_type": dict,
        "schema": {
            "controllerUid": {"value_type": str, "desc": "Record UID of the Controller Record"},
            "folderUid": {"value_type": str, "desc": "Folder UID"},
            "resourceRef": {"value_type": list, "desc": "List with UIDs of resource records"}
        }
    }


class Checkbox(FieldType):
    name = "checkbox"
    schema = {"value_type": bool, "desc": "Checkbox"}


<<<<<<< HEAD
class Passkey(FieldType):
    name = "passkey"
    schema = {
        "value_type": dict,
        "schema": {
            "privateKey": {"value_type": str, "desc": "Private Key. Normally a PEM file."},
            "credentialId": {"value_type": str, "desc": "Credential Id"},
            "signCount": {"value_type": int, "desc": "Sign Count"},
            "userId": {"value_type": str, "desc": "User Id"},
            "relyingParty": {"value_type": str, "desc": "Relying Party"},
            "username": {"value_type": str, "desc": "User Name"},
            "createdDate": {"value_type": str, "format": "date_to_ms", "desc": "Creation Date in ISO8601 Format or Epoch Milliseconds"}
=======
class Script(FieldType):
    name = "script"
    schema = {
        "value_type": dict,
        "schema": {
            "fileRef": {"value_type": str, "validate": UID_REGEX, "desc": "Record UID of File record."},
            "command": {"value_type": str, "desc": "Command"},
            "recordRef": {"value_type": str, "validate": UID_REGEX, "desc": "Record UID of the referenced record."}
>>>>>>> 0cceb671
        }
    }<|MERGE_RESOLUTION|>--- conflicted
+++ resolved
@@ -742,7 +742,6 @@
     schema = {"value_type": bool, "desc": "Checkbox"}
 
 
-<<<<<<< HEAD
 class Passkey(FieldType):
     name = "passkey"
     schema = {
@@ -755,7 +754,9 @@
             "relyingParty": {"value_type": str, "desc": "Relying Party"},
             "username": {"value_type": str, "desc": "User Name"},
             "createdDate": {"value_type": str, "format": "date_to_ms", "desc": "Creation Date in ISO8601 Format or Epoch Milliseconds"}
-=======
+        }
+    }
+
 class Script(FieldType):
     name = "script"
     schema = {
@@ -764,6 +765,5 @@
             "fileRef": {"value_type": str, "validate": UID_REGEX, "desc": "Record UID of File record."},
             "command": {"value_type": str, "desc": "Command"},
             "recordRef": {"value_type": str, "validate": UID_REGEX, "desc": "Record UID of the referenced record."}
->>>>>>> 0cceb671
         }
     }