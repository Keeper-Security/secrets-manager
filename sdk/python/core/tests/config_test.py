--- conflicted
+++ resolved
@@ -7,22 +7,6 @@
 from keeper_secrets_manager_core import SecretsManager
 from keeper_secrets_manager_core.configkeys import ConfigKeys
 from keeper_secrets_manager_core.mock import MockConfig
-
-# Json:
-# {
-#     "appKey": "MY APP KEY",
-#     "clientId": "MY CLIENT ID",
-#     "hostname": "fake.keepersecurity.com",
-#     "privateKey": "MY PRIVATE KEY",
-#     "serverPublicKeyId": "2"
-# }
-#
-# Above json in base64:
-# ewoiYXBwS2V5IjogIk1ZIEFQUCBLRVkiLCAKImNsaWVudElkIjogIk1ZIENMSUVOVCBJRCIsIAoiaG9zdG5hbWUiOiAiZmFrZS5rZWVwZXJzZWN1cml0eS5jb20iLCAicHJpdmF0ZUtleSI6ICJNWSBQUklWQVRFIEtFWSIsCiJzZXJ2ZXJQdWJsaWNLZXlJZCI6ICIyIgp9
-
-fake_b64config_str = 'ewoiYXBwS2V5IjogIk1ZIEFQUCBLRVkiLCAKImNsaWVudElkIjogIk1ZIENMSUVOVCBJRCIsIAoiaG9zdG5hbWUiOiA' \
-                'iZmFrZS5rZWVwZXJzZWN1cml0eS5jb20iLCAicHJpdmF0ZUtleSI6ICJNWSBQUklWQVRFIEtFWSIsCiJzZXJ2ZXJQdW' \
-                'JsaWNLZXlJZCI6ICIyIgp9'
 
 
 class ConfigTest(unittest.TestCase):
@@ -96,42 +80,24 @@
         with tempfile.TemporaryDirectory() as temp_dir_name:
             os.chdir(temp_dir_name)
             with open(default_config_name, "w") as fh:
-<<<<<<< HEAD
-                fh.write(
-                    json.dumps({
-                        "appKey": "APP_KEY",
-                        "clientId": "CLIENT_ID",
-                        "clientKey": "CLIENT_KEY",
-                        "privateKey": "PRIVATE_KEY",
-                        "serverPublicKeyId": "7"
-                    })
-                )
-=======
                 fh.write(json.dumps(mock_config))
->>>>>>> 6435bb8e
                 fh.close()
 
             # Pass in the client key and server
-            secrets_manager = SecretsManager(token="ABC123", hostname='fake.keepersecurity.com')
-
-            self.assertEqual(secrets_manager.config.get(ConfigKeys.KEY_HOSTNAME), "fake.keepersecurity.com",
+            secrets_manager = SecretsManager(token="ABC123", hostname='localhost')
+
+            self.assertEqual(secrets_manager.config.get(ConfigKeys.KEY_HOSTNAME), "localhost",
                              "did not get correct server")
             self.assertIsNone(secrets_manager.config.get(ConfigKeys.KEY_CLIENT_KEY), "Client key is not present")
             os.chdir('..')
 
-
-<<<<<<< HEAD
-
     def test_onetime_token_formats_abbrev(self):
 
-        secrets_manager = SecretsManager(config=InMemoryKeyValueStorage(fake_b64config_str), token="US:ABC123", hostname='fake.keepersecurity.com')
-=======
         mock_config = MockConfig.make_config(skip_list=["clientKey"])
         b64config_str = MockConfig.make_base64(config=mock_config)
 
         secrets_manager = SecretsManager(config=InMemoryKeyValueStorage(b64config_str), token="US:ABC123",
                                          hostname='localhost')
->>>>>>> 6435bb8e
 
         self.assertEqual(secrets_manager.hostname, "keepersecurity.com", "did not get correct server")
         self.assertEqual(secrets_manager.token, 'ABC123', "One time token/Client key don't match")
@@ -142,15 +108,11 @@
 
     def test_onetime_token_formats_hostname(self):
 
-<<<<<<< HEAD
-        secrets_manager = SecretsManager(config=InMemoryKeyValueStorage(fake_b64config_str), token="fake.keepersecurity.com:ABC123", hostname='company.com')
-=======
         mock_config = MockConfig.make_config(skip_list=["clientKey"])
         b64config_str = MockConfig.make_base64(config=mock_config)
 
         secrets_manager = SecretsManager(config=InMemoryKeyValueStorage(b64config_str),
                                          token="fake.keepersecurity.com:ABC123", hostname='localhost')
->>>>>>> 6435bb8e
 
         self.assertEqual(secrets_manager.hostname, "fake.keepersecurity.com", "did not get correct server")
         self.assertEqual(secrets_manager.token, 'ABC123', "One time token/Client key don't match")
@@ -257,14 +219,10 @@
 
     def test_in_memory_base64_config(self):
 
-<<<<<<< HEAD
-        secrets_manager = SecretsManager(config=InMemoryKeyValueStorage(fake_b64config_str))
-=======
         mock_config = MockConfig.make_config(skip_list=["clientKey"])
         b64config_str = MockConfig.make_base64(config=mock_config)
 
         secrets_manager = SecretsManager(config=InMemoryKeyValueStorage(b64config_str))
->>>>>>> 6435bb8e
         dict_config = secrets_manager.config.read_storage()
 
         self.assertEqual(mock_config.get("appKey"), dict_config.get(ConfigKeys.KEY_APP_KEY.value),
@@ -294,14 +252,11 @@
 
     def test_in_memory_base64_config_via_env(self):
 
-<<<<<<< HEAD
-=======
-        mock_config = MockConfig.make_config(skip_list=["clientKey"])
-        b64config_str = MockConfig.make_base64(config=mock_config)
-
->>>>>>> 6435bb8e
+        mock_config = MockConfig.make_config(skip_list=["clientKey"])
+        b64config_str = MockConfig.make_base64(config=mock_config)
+
         # Put the config into an
-        os.environ["KSM_CONFIG"] = fake_b64config_str
+        os.environ["KSM_CONFIG"] = b64config_str
 
         secrets_manager = SecretsManager()
         dict_config = secrets_manager.config.read_storage()
