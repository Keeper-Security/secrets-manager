import unittest
import tempfile
import os

from keeper_secrets_manager_core.storage import FileKeyValueStorage
from keeper_secrets_manager_core import SecretsManager
from keeper_secrets_manager_core import mock
from keeper_secrets_manager_core.mock import MockConfig


class NotationTest(unittest.TestCase):

    fake_app_key = "9vVajcvJTGsa2Opc_jvhEiJLRKHtg2Rm4PAtUoP3URw="
    fake_private_key = "MIGHAgEAMBMGByqGSM49AgEGCCqGSM49AwEHBG0wawIBAQQgaKWvicgtslVJKJU-_LBMQQGfJAycwOtx9d" \
                       "jH0YEvBT-hRANCAASB1L44QodSzRaIOhF7f_2GlM8Fg0R3i3heIhMEdkhcZRDLxIGEeOVi3otS0UBFTrbE" \
                       "T6joq0xCjhKMhHQFaHYI"

    def setUp(self):

        self.orig_working_dir = os.getcwd()

    def tearDown(self):

        os.chdir(self.orig_working_dir)

    def test_get_notation(self):

        """ Perform a simple get_secrets

        This test is mocked to return 3 record (2 records, 1 folder with a record)

        """

        try:
            with tempfile.NamedTemporaryFile("w", delete=False) as fh:
<<<<<<< HEAD
                fh.write(
                    json.dumps({
                        "hostname": "fake.keepersecurity.com",
                        "appKey": self.fake_app_key ,
                        "clientId": "CLIENT_ID",
                        "clientKey": "CLIENT_KEY",
                        "privateKey": self.fake_private_key
                    })
                )
=======
                fh.write(MockConfig.make_json())
>>>>>>> 6435bb8e
                fh.seek(0)
                secrets_manager = SecretsManager(config=FileKeyValueStorage(config_file_location=fh.name))

                # --------------------------
                # Add three records, 2 outside a folder, 1 inside folder

                res_1 = mock.Response()

                one = res_1.add_record(title="My Record 1")
                one.field("login", "My Login 1")
                one.field("password", "My Password 1")
                one.custom_field("My Custom 1", "custom1")

                # The frontend allows for custom field to not have unique names :(. The best way we
                # can handle this is to set label and field type.
                one.custom_field("My Custom 1", "custom1")
                one.custom_field("My Custom 2", ['one', 'two', 'three'])
                one.custom_field("phone", [
                    {"number": "555-5555555", "ext": "55"},
                    {"number": "777-7777777", "ext": "77"},
                    {"number": "888-8888888", "ext": "", "type": "Home"},
                    {"number": "999-9999999", "type": "Work"}
                ])
                one.custom_field("name", [{"first": "Jenny", "middle": "X", "last": "Smith"}])

                # --------------------------

                res_queue = mock.ResponseQueue(client=secrets_manager)

                # Add the same response for each call
                for t in range(0, 14):
                    res_queue.add_response(res_1)

                prefix = SecretsManager.notation_prefix

                # Simple call. With prefix
                value = secrets_manager.get_notation("{}://{}/field/login".format(prefix, one.uid))
                self.assertEqual("My Login 1", value, "field login is not correct for simple call w/ prefix")

                # Simple call. Without prefix
                value = secrets_manager.get_notation("{}/field/login".format(one.uid))
                self.assertEqual("My Login 1", value, "field login is not correct for simple call w/o prefix")

                # Same call, but specifically telling to return value at index 0
                value = secrets_manager.get_notation("{}://{}/field/login[0]".format(prefix, one.uid))
                self.assertEqual("My Login 1", value, "field login is not correct for predicate of index 0")

                # There is only 1 value. Asking for second item should throw an error.
                try:
                    secrets_manager.get_notation("{}://{}/field/login[1]".format(prefix, one.uid))
                    self.fail("Should not have gotten here.")
                except ValueError as err:
                    self.assertRegex(str(err), r'value at index', 'did not get correct exception')

                # We should get an array instead of a single value.
                value = secrets_manager.get_notation("{}://{}/field/login[]".format(prefix, one.uid))
                self.assertEqual(["My Login 1"], value, "field login is not correct for array value")

                # Custom field, simple
                value = secrets_manager.get_notation("{}://{}/custom_field/My Custom 1".format(prefix, one.uid))
                self.assertEqual("custom1", value, "custom field My Custom 1 is not correct")

                # Custom field, only the first
                value = secrets_manager.get_notation("{}://{}/custom_field/My Custom 2".format(prefix, one.uid))
                self.assertEqual("one", value, "custom field My Custom 1, only the first, is not correct")

                # Custom field, get the second value
                value = secrets_manager.get_notation("{}://{}/custom_field/My Custom 2[1]".format(prefix, one.uid))
                self.assertEqual("two", value, "custom field My Custom 1, second value, is not correct")

                # Custom field, get the second value
                value = secrets_manager.get_notation("{}://{}/custom_field/My Custom 2[]".format(prefix, one.uid))
                self.assertEqual(["one", "two", "three"], value, "custom field My Custom 1, all value, is not correct")

                # Custom field, get first phone number
                value = secrets_manager.get_notation("{}://{}/custom_field/phone[0][number]".format(prefix, one.uid))
                self.assertEqual("555-5555555", value, "custom field phone, did not get first home number")

                # Custom field, get second phone number
                value = secrets_manager.get_notation("{}://{}/custom_field/phone[1][number]".format(prefix, one.uid))
                self.assertEqual("777-7777777", value, "custom field phone, did not get second home number")

                # Custom field, get all of the third phone number
                value = secrets_manager.get_notation("{}://{}/custom_field/phone[2]".format(prefix, one.uid))
                self.assertEqual({"number": "888-8888888", "ext": "", "type": "Home"}, value,
                                 "custom field phone, did not get correct dict for third")

                # Custom field, get first name
                value = secrets_manager.get_notation("{}/custom_field/name[first]".format(one.uid))
                self.assertEqual("Jenny", value, "custom field name, got the first name")

                # Custom field, get last name
                value = secrets_manager.get_notation("{}/custom_field/name[last]".format(one.uid))
                self.assertEqual("Smith", value, "custom field name, got the last name")
        finally:
            try:
                os.unlink(fh.name)
            except OSError:
                pass

    def test_secrets_manager_custom_field(self):

        """ Test how Secrets Manager store custom fields

        If no custom fields are added via Secrets Manager, the JSON will be missing the "custom" key. Make
        a record that has no custom field and see if stuff still works.

        """

        try:
            with tempfile.NamedTemporaryFile("w", delete=False) as fh:
<<<<<<< HEAD
                fh.write(
                    json.dumps({
                        "hostname": "fake.keepersecurity.com",
                        "appKey": self.fake_app_key,
                        "clientId": "CLIENT_ID",
                        "clientKey": "CLIENT_KEY",
                        "privateKey": self.fake_private_key
                    })
                )
=======
                fh.write(MockConfig.make_json())
>>>>>>> 6435bb8e
                fh.seek(0)
                secrets_manager = SecretsManager(config=FileKeyValueStorage(config_file_location=fh.name))

                # --------------------------

                # We want to remove the 'custom' key from the JSON
                res_1 = mock.Response(flags={
                    "prune_custom_fields": True
                })

                one = res_1.add_record(title="My Record 1")
                one.field("login", "My Login 1")
                one.field("password", "My Password 1")

                res_queue = mock.ResponseQueue(client=secrets_manager)
                res_queue.add_response(res_1)
                res_queue.add_response(res_1)

                # Make sure the mock worked
                records = secrets_manager.get_secrets()
                self.assertEqual(len(records), 1, "didn't get 1 records")
                self.assertIsNone(records[0].dict.get("custom"), "found 'custom' in the JSON, mock failed")

                try:
                    secrets_manager.get_notation("{}/custom_field/My Custom 1".format(one.uid))
                    self.fail("Should not have gotten here.")
                except ValueError as err:
                    self.assertRegex(str(err), r'Cannot find ', 'did not get correct exception')
                except Exception as err:
                    self.fail("Didn't get the correct exception message: {}".format(err))
        finally:
            try:
                os.unlink(fh.name)
            except OSError:
                pass

    def test_notation_inflate(self):

        """ Test inflating the field values

        The main record has a cardRef type, which reference a Payment Card record which has an addressRef, which
        references an Address record. When we use notation to get the cardRef, we want the data not the record UIDs.
        Replace the UIDs with actual data.
        """

        try:
            with tempfile.NamedTemporaryFile("w", delete=False) as fh:
<<<<<<< HEAD
                fh.write(
                    json.dumps({
                        "hostname": "fake.keepersecurity.com",
                        "appKey": self.fake_app_key,
                        "clientId": "CLIENT_ID",
                        "clientKey": "CLIENT_KEY",
                        "privateKey": self.fake_private_key
                    })
                )
=======
                fh.write(MockConfig.make_json())
>>>>>>> 6435bb8e
                fh.seek(0)

                prefix = SecretsManager.notation_prefix

                secrets_manager = SecretsManager(config=FileKeyValueStorage(config_file_location=fh.name))

                # Create records in reverse order

                address_res = mock.Response()
                address = address_res.add_record(title="Address Record")
                address.field("address", [{
                    "street1": "100 West Street",
                    "city": "Central City",
                    "state": "AZ",
                    "zip": "53211"
                }])

                card_res = mock.Response()
                card = card_res.add_record(title="Card Record")
                card.field("paymentCard", [{"cardNumber": "5555555555555555",
                           "cardExpirationDate": "01/2021", "cardSecurityCode": "543"}])
                card.field("text", value=["Cardholder"], label="Cardholder Name")
                card.field("pinCode", "1234")
                # card contains the address
                card.field("addressRef", [address.uid])

                main_res = mock.Response()
                main = main_res.add_record(title="Main Record")
                # main contains the card
                main.field("cardRef", [card.uid])

                queue = mock.ResponseQueue(client=secrets_manager)

                # Get the entire value

                queue.add_response(main_res)
                queue.add_response(card_res)
                queue.add_response(address_res)

                value = secrets_manager.get_notation("{}://{}/field/cardRef".format(prefix, main.uid))

                self.assertEqual('5555555555555555', value.get("cardNumber"), 'card number is wrong')
                self.assertEqual('Cardholder', value.get("Cardholder Name"), 'Cardholder Name is wrong')
                self.assertEqual('100 West Street', value.get("street1"), 'street1 is wrong')

                # Get a value in the dictionary
                queue.add_response(main_res)
                queue.add_response(card_res)
                queue.add_response(address_res)

                value = secrets_manager.get_notation("{}://{}/field/cardRef[cardSecurityCode]".format(prefix,
                                                                                                      main.uid))
                self.assertEqual("543", value, "cardSecurityCode is wrong")

                # This is done via morbid curiosity. We coded for this, but we don't actually have an inflation that
                # does it.

                address_res = mock.Response()
                address = address_res.add_record(title="Address Record")
                address.field("address", [{
                    "street1": "100 West Street",
                    "city": "Central City",
                    "state": "AZ",
                    "zip": "53211"
                }])

                card_res = mock.Response()
                card = card_res.add_record(title="Card Record")

                # Have the string be first instead of the object.
                card.field("pinCode", "1234")
                card.field("text", value=["Cardholder"], label="Cardholder Name")
                card.field("paymentCard", [{"cardNumber": "5555555555555555",
                                            "cardExpirationDate": "01/2021",
                                            "cardSecurityCode": "543"}])
                # card contains the address
                card.field("addressRef", [address.uid])

                main_res = mock.Response()
                main = main_res.add_record(title="Main Record")
                # main contains the card
                main.field("cardRef", [card.uid])

                queue.add_response(main_res)
                queue.add_response(card_res)
                queue.add_response(address_res)

                value = secrets_manager.get_notation("{}://{}/field/cardRef".format(prefix, main.uid))

                self.assertEqual('5555555555555555', value.get("cardNumber"), 'card number is wrong')
                self.assertEqual('Cardholder', value.get("Cardholder Name"), 'Cardholder Name is wrong')
                self.assertEqual('100 West Street', value.get("street1"), 'street1 is wrong')
        finally:
            try:
                os.unlink(fh.name)
            except OSError:
                pass<|MERGE_RESOLUTION|>--- conflicted
+++ resolved
@@ -10,11 +10,6 @@
 
 class NotationTest(unittest.TestCase):
 
-    fake_app_key = "9vVajcvJTGsa2Opc_jvhEiJLRKHtg2Rm4PAtUoP3URw="
-    fake_private_key = "MIGHAgEAMBMGByqGSM49AgEGCCqGSM49AwEHBG0wawIBAQQgaKWvicgtslVJKJU-_LBMQQGfJAycwOtx9d" \
-                       "jH0YEvBT-hRANCAASB1L44QodSzRaIOhF7f_2GlM8Fg0R3i3heIhMEdkhcZRDLxIGEeOVi3otS0UBFTrbE" \
-                       "T6joq0xCjhKMhHQFaHYI"
-
     def setUp(self):
 
         self.orig_working_dir = os.getcwd()
@@ -33,19 +28,7 @@
 
         try:
             with tempfile.NamedTemporaryFile("w", delete=False) as fh:
-<<<<<<< HEAD
-                fh.write(
-                    json.dumps({
-                        "hostname": "fake.keepersecurity.com",
-                        "appKey": self.fake_app_key ,
-                        "clientId": "CLIENT_ID",
-                        "clientKey": "CLIENT_KEY",
-                        "privateKey": self.fake_private_key
-                    })
-                )
-=======
                 fh.write(MockConfig.make_json())
->>>>>>> 6435bb8e
                 fh.seek(0)
                 secrets_manager = SecretsManager(config=FileKeyValueStorage(config_file_location=fh.name))
 
@@ -157,19 +140,7 @@
 
         try:
             with tempfile.NamedTemporaryFile("w", delete=False) as fh:
-<<<<<<< HEAD
-                fh.write(
-                    json.dumps({
-                        "hostname": "fake.keepersecurity.com",
-                        "appKey": self.fake_app_key,
-                        "clientId": "CLIENT_ID",
-                        "clientKey": "CLIENT_KEY",
-                        "privateKey": self.fake_private_key
-                    })
-                )
-=======
                 fh.write(MockConfig.make_json())
->>>>>>> 6435bb8e
                 fh.seek(0)
                 secrets_manager = SecretsManager(config=FileKeyValueStorage(config_file_location=fh.name))
 
@@ -217,19 +188,7 @@
 
         try:
             with tempfile.NamedTemporaryFile("w", delete=False) as fh:
-<<<<<<< HEAD
-                fh.write(
-                    json.dumps({
-                        "hostname": "fake.keepersecurity.com",
-                        "appKey": self.fake_app_key,
-                        "clientId": "CLIENT_ID",
-                        "clientKey": "CLIENT_KEY",
-                        "privateKey": self.fake_private_key
-                    })
-                )
-=======
                 fh.write(MockConfig.make_json())
->>>>>>> 6435bb8e
                 fh.seek(0)
 
                 prefix = SecretsManager.notation_prefix
