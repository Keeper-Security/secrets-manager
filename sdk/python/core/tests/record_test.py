--- conflicted
+++ resolved
@@ -116,25 +116,16 @@
         self.assertIsNone(value.get("enforceGeneration"),
                           "enforceGeneration is not correct")
         assert "privacyScreen" not in value, "privacyScreen exists in dictionary"
-<<<<<<< HEAD
-        self.assertIsNone(value.get("privacyScreen"), "privacyScreen is not correct")
-        self.assertIsNone(value.get("complexity"), "complexity is not correct")
-
-    def test_add_custom_field_by_param(self):
-=======
         self.assertIsNone(value.get("privacyScreen"),
                           "privacyScreen is not correct")
         self.assertIsNone(value.get("complexity"), "complexity is not correct")
 
-    def test_missing_fields_section(self):
-        """ Test for clients that may set "fields": null in JSON data """
->>>>>>> 5dc2d763
-
-        try:
-            with tempfile.NamedTemporaryFile("w", delete=False) as fh:
-                fh.write(MockConfig.make_json())
-                fh.seek(0)
-<<<<<<< HEAD
+    def test_add_custom_field_by_param(self):
+
+        try:
+            with tempfile.NamedTemporaryFile("w", delete=False) as fh:
+                fh.write(MockConfig.make_json())
+                fh.seek(0)
                 secrets_manager = SecretsManager(config=FileKeyValueStorage(config_file_location=fh.name))
 
                 res = mock.Response()
@@ -190,19 +181,10 @@
                 mock_record.field("login", "My Login")
                 mock_record.field("password", "My Password")
 
-=======
-                secrets_manager = SecretsManager(
-                    config=FileKeyValueStorage(config_file_location=fh.name))
-
-                res = mock.Response()
-                rec = res.add_record(title="MyLogin", record_type='login')
-                res.records[rec.uid]._fields = None
->>>>>>> 5dc2d763
                 res_queue = mock.ResponseQueue(client=secrets_manager)
                 res_queue.add_response(res)
 
                 records = secrets_manager.get_secrets()
-<<<<<<< HEAD
                 record = records[0]
 
                 field = FieldType(
@@ -217,18 +199,34 @@
                 self.assertEqual("text", new_value.get("type"))
                 self.assertEqual("My Label", new_value.get("label"))
                 self.assertEqual(['My Value'], new_value.get("value"))
-=======
+        finally:
+            try:
+                os.unlink(fh.name)
+            except OSError:
+                pass
+
+    def test_missing_fields_section(self):
+        """ Test for clients that may set "fields": null in JSON data """
+
+        try:
+            with tempfile.NamedTemporaryFile("w", delete=False) as fh:
+                fh.write(MockConfig.make_json())
+                fh.seek(0)
+                secrets_manager = SecretsManager(
+                    config=FileKeyValueStorage(config_file_location=fh.name))
+
+                res = mock.Response()
+                rec = res.add_record(title="MyLogin", record_type='login')
+                res.records[rec.uid]._fields = None
+                res_queue = mock.ResponseQueue(client=secrets_manager)
+                res_queue.add_response(res)
+
+                records = secrets_manager.get_secrets()
                 self.assertEqual(
                     1, len(records), "didn't get 1 record for MyLogin")
                 self.assertEqual([], records[0].dict.get('fields'))
->>>>>>> 5dc2d763
-        finally:
-            try:
-                os.unlink(fh.name)
-            except OSError:
-<<<<<<< HEAD
-                pass
-
-=======
-                pass
->>>>>>> 5dc2d763
+        finally:
+            try:
+                os.unlink(fh.name)
+            except OSError:
+                pass