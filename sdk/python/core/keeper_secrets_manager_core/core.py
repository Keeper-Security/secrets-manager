--- conflicted
+++ resolved
@@ -847,8 +847,6 @@
 
         return True
 
-<<<<<<< HEAD
-=======
     def complete_transaction(self, record_uid: str, rollback: bool = False):
         """
         Complete transaction - commit or rollback
@@ -867,7 +865,6 @@
         return True
 
     # deprecated - use get_notation_results instead
->>>>>>> c2ac681e
     def get_notation(self, url):
 
         """Simple string notation to get a value
