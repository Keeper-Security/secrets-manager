--- conflicted
+++ resolved
@@ -22,10 +22,7 @@
 import time
 from json import JSONDecodeError
 from sys import platform as _platform
-<<<<<<< HEAD
-=======
 from typing import Optional, Tuple
->>>>>>> 86340fac
 from urllib import parse
 import subprocess
 import stat
@@ -203,35 +200,6 @@
             sample += sample_string[pos]
 
     return sample
-
-<<<<<<< HEAD
-
-def generate_password(length=64, lowercase=0, uppercase=0, digits=0, special_characters=0):
-    # type: (int, int, int, int, int) -> string or None
-    """ Generate a password of specified length with specified number of """
-    """ uppercase, lowercase, digits and special characters """
-    """ If all character groups have length=0 then total length is split evenly"""
-    """ with last group 'special_characters' taking any extra charcters"""
-    if length <= 0:
-        length = 64
-    if lowercase == 0 and uppercase == 0 and digits == 0 and special_characters == 0:
-        increment = length // 4
-        lastincrement = increment + (length % 4)
-        lowercase, uppercase, digits, special_characters = increment, increment, increment, lastincrement
-
-    password = ''
-
-    if lowercase:
-        password += random_sample(lowercase, string.ascii_lowercase)
-    if uppercase:
-        password += random_sample(uppercase, string.ascii_uppercase)
-    if digits:
-        password += random_sample(digits, string.digits)
-    if special_characters:
-        password += random_sample(special_characters, SPECIAL_CHARACTERS)
-
-    newpass = ''.join(random.sample(password, len(password)))
-    return newpass
 
 
 def get_windows_user_sid_and_name(logger=None):
@@ -385,7 +353,6 @@
                           "It is recommended to execute 'chmod 0600 {}' to remove group and user "
                           "access. To disable this warning, set the environment variable "
                           "'KSM_CONFIG_SKIP_MODE_WARNING' to 'TRUE'.".format(mode[-4:], file), file=sys.stderr)
-=======
 def generate_password(length: int = DEFAULT_PASSWORD_LENGTH,
                       lowercase: Optional[int] = None,
                       uppercase: Optional[int] = None,
@@ -446,5 +413,4 @@
     for count, chars in category_map:
         password_list.extend(list(random_sample(count, chars)))
     random.shuffle(password_list)
-    return ''.join(password_list)
->>>>>>> 86340fac
+    return ''.join(password_list)