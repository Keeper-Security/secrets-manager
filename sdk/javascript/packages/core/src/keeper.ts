--- conflicted
+++ resolved
@@ -1090,7 +1090,6 @@
       }
 }
 
-<<<<<<< HEAD
 export class RecordRefField extends KeeperRecordField {
     required? : boolean
     value?: string[]
@@ -1114,7 +1113,10 @@
     constructor(value: Schedule) {
         super()
         this.type = 'schedule'
-=======
+        this.value = [value]
+      }
+}
+
 export type Script = {
     fileRef?: string
     command?: string
@@ -1128,12 +1130,10 @@
     constructor(value: Script) {
         super()
         this.type = 'script'
->>>>>>> 6462b931
-        this.value = [value]
-      }
-}
-
-<<<<<<< HEAD
+        this.value = [value]
+      }
+}
+
 export class DirectoryTypeField extends KeeperRecordField {
     required? : boolean
     value?: string[]
@@ -1187,7 +1187,10 @@
     constructor(value: boolean) {
         super()
         this.type = 'checkbox'
-=======
+        this.value = [value]
+      }
+}
+
 export type Passkey = {
     privateKey?: string
     credentialId?: string
@@ -1204,7 +1207,6 @@
     constructor(value: Passkey) {
         super()
         this.type = 'passkey'
->>>>>>> 6462b931
         this.value = [value]
       }
 }