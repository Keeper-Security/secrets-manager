--- conflicted
+++ resolved
@@ -42,7 +42,7 @@
 export type SecretManagerOptions = {
     storage: KeyValueStorage
     queryFunction?: (url: string, transmissionKey: TransmissionKey, payload: EncryptedPayload, allowUnverifiedCertificate?: boolean) => Promise<KeeperHttpResponse>
-    allowUnverifiedCertificate?: boolean
+    allowUnverifiedCertificate?: boolean;
 }
 
 type GetPayload = {
@@ -214,10 +214,6 @@
     if (!clientId) {
         throw new Error('Client Id is missing from the configuration')
     }
-<<<<<<< HEAD
-    console.log('recordUIDs: ', recordUids)
-=======
->>>>>>> 9eec4bdf
     return {
         clientVersion: 'ms' + packageVersion,
         clientId: clientId,
@@ -500,184 +496,6 @@
     return secrets
 }
 
-// tryGetNotationResults returns a string list with all values specified by the notation or empty list on error.
-// It simply logs any errors and continue returning an empty string list on error.
-export const tryGetNotationResults = async (options: SecretManagerOptions, notation: string): Promise<string[]> => {
-    try {
-        return await getNotationResults(options, notation)
-    }
-    catch (e)
-    {
-        console.error(e)
-    }
-    return [] as string[]
-}
-
-// Notation:
-// keeper://<uid|title>/<field|custom_field>/<type|label>[INDEX][PROPERTY]
-// keeper://<uid|title>/file/<filename|fileUID>
-// Record title, field label, filename sections need to escape the delimiters /[]\ -> \/ \[ \] \\
-//
-// GetNotationResults returns selection of the value(s) from a single field as a string list.
-// Multiple records or multiple fields found results in error.
-// Use record UID or unique record titles and field labels so that notation finds a single record/field.
-//
-// If field has multiple values use indexes - numeric INDEX specifies the position in the value list
-// and PROPERTY specifies a single JSON object property to extract (see examples below for usage)
-// If no indexes are provided - whole value list is returned (same as [])
-// If PROPERTY is provided then INDEX must be provided too - even if it's empty [] which means all
-//
-// Extracting two or more but not all field values simultaneously is not supported - use multiple notation requests.
-//
-// Files are returned as URL safe base64 encoded string of the binary content
-//
-// Note: Integrations and plugins usually return single string value - result[0] or ''
-//
-// Examples:
-//  RECORD_UID/file/filename.ext             => ['URL Safe Base64 encoded binary content']
-//  RECORD_UID/field/url                     => ['127.0.0.1', '127.0.0.2'] or [] if empty
-//  RECORD_UID/field/url[]                   => ['127.0.0.1', '127.0.0.2'] or [] if empty
-//  RECORD_UID/field/url[0]                  => ['127.0.0.1'] or error if empty
-//  RECORD_UID/custom_field/name[first]      => Error, numeric index is required to access field property
-//  RECORD_UID/custom_field/name[][last]     => ['Smith', 'Johnson']
-//  RECORD_UID/custom_field/name[0][last]    => ['Smith']
-//  RECORD_UID/custom_field/phone[0][number] => '555-5555555'
-//  RECORD_UID/custom_field/phone[1][number] => '777-7777777'
-//  RECORD_UID/custom_field/phone[]          => ['{\'number\': \'555-555...\'}', '{\'number\': \'777...\'}']
-//  RECORD_UID/custom_field/phone[0]         => ['{\'number\': \'555-555...\'}']
-
-// getNotationResults returns a string list with all values specified by the notation or throws an error.
-// Use tryGetNotationResults() to just log errors and continue returning an empty string list on error.
-export const getNotationResults = async (options: SecretManagerOptions, notation: string): Promise<string[]> => {
-    let result: string[] = []
-
-    const parsedNotation = parseNotation(notation) // prefix, record, selector, footer
-    if (parsedNotation.length < 3)
-        throw new Error(`Invalid notation ${notation}`)
-
-    if (parsedNotation[2].text == null)
-        throw new Error(`Invalid notation ${notation}`)
-    const selector = parsedNotation[2].text[0] // type|title|notes or file|field|custom_field
-    if (parsedNotation[1].text == null)
-        throw new Error(`Invalid notation ${notation}`)
-    const recordToken = parsedNotation[1].text[0] // UID or Title
-
-    // to minimize traffic - if it looks like a Record UID try to pull a single record
-    let records: KeeperRecord[] = []
-    if (/^[A-Za-z0-9_-]{22}$/.test(recordToken)) {
-        const secrets = await getSecrets(options, [recordToken])
-        records = secrets.records
-        if (records.length > 1)
-            throw new Error(`Notation error - found multiple records with same UID '${recordToken}'`)
-    }
-
-    // If RecordUID is not found - pull all records and search by title
-    if (records.length < 1)
-    {
-        const secrets = await getSecrets(options)
-        if (secrets?.records != null)
-            records = await findSecretsByTitle(secrets.records, recordToken)
-    }
-
-    if (records.length > 1)
-        throw new Error(`Notation error - multiple records match record '${recordToken}'`)
-    if (records.length < 1)
-        throw new Error(`Notation error - no records match record '${recordToken}'`)
-
-    const record = records[0]
-    const parameter = parsedNotation[2].parameter != null ? parsedNotation[2].parameter[0] : ''
-    const index1 = parsedNotation[2].index1 != null ? parsedNotation[2].index1[0] : ''
-    const index2 = parsedNotation[2].index2 != null ? parsedNotation[2].index2[0] : ''
-
-    switch (selector.toLowerCase()) {
-        case 'type': { if (record?.data?.type != null) result.push(record.data.type); break }
-        case 'title': { if (record?.data?.title != null) result.push(record.data.title); break }
-        case 'notes': { if (record?.data?.notes != null) result.push(record.data.notes); break }
-        case 'file': {
-            if (parsedNotation[2].parameter == null)
-                throw new Error(`Notation error - Missing required parameter: filename or file UID for files in record '${recordToken}'`)
-            if ((record?.files?.length || 0) < 1)
-                throw new Error(`Notation error - Record ${recordToken} has no file attachments.`)
-            let files = record.files!.filter(x => parameter == x?.data?.name || parameter == x?.data?.title || parameter == x.fileUid)
-            // file searches do not use indexes and rely on unique file names or fileUid
-            const numFiles = (files == null ? 0 : files.length)
-            if (numFiles > 1)
-                throw new Error(`Notation error - Record ${recordToken} has multiple files matching the search criteria '${parameter}'`)
-            if (numFiles < 1)
-                throw new Error(`Notation error - Record ${recordToken} has no files matching the search criteria '${parameter}'`)
-            const contents = await downloadFile(files[0])
-            const text = webSafe64FromBytes(contents)
-            result.push(text)
-            break
-        }
-        case 'field':
-        case 'custom_field': {
-            if (parsedNotation[2].parameter == null)
-                throw new Error('Notation error - Missing required parameter for the field (type or label): ex. /field/type or /custom_field/MyLabel')
-
-            const fields = (selector.toLowerCase() == 'field' ? record.data.fields :
-                            selector.toLowerCase() == 'custom_field' ? record.data.custom : null)
-            if (!fields)
-                throw new Error(`Notation error - Expected /field or /custom_field but found /${selector}`)
-
-            const flds = fields.filter(x => parameter == x.type || parameter == x.label)
-            if ((flds?.length || 0) > 1)
-                throw new Error(`Notation error - Record {recordToken} has multiple fields matching the search criteria '${parameter}'`)
-            if ((flds?.length || 0) < 1)
-                throw new Error(`Notation error - Record {recordToken} has no fields matching the search criteria '${parameter}'`)
-            const field = flds[0]
-            //const fieldType = field?.type || ''
-
-            const idx = tryParseInt(index1, -1) // -1 = full value
-            // valid only if [] or missing - ex. /field/phone or /field/phone[]
-            if (idx == -1 && !(parsedNotation[2].index1 == null || parsedNotation[2].index1[1] == '' || parsedNotation[2].index1[1] == '[]'))
-                throw new Error(`Notation error - Invalid field index ${idx}.`)
-
-            let values = (field?.value != null ? field.value as Object[] : [] as Object[])
-            if (idx >= values.length)
-                throw new Error(`Notation error - Field index out of bounds ${idx} >= ${values.length} for field ${parameter}`)
-            if (idx >= 0) // single index
-                values = [ values[idx] ]
-
-            const fullObjValue = (parsedNotation[2].index2 == null || parsedNotation[2].index2[1] == '' || parsedNotation[2].index2[1] == '[]')
-            let objPropertyName = ''
-            if (parsedNotation[2].index2 != null)
-                objPropertyName = parsedNotation[2].index2[0]
-
-            const res: string[] = []
-            for (let i = 0; i < values.length; i++) {
-                const fldValue = values[i]
-                // Do not throw here to allow for ex. field/name[][middle] to pull [middle] only where present
-                // NB! Not all properties of a value are always required even when the field is marked as required
-                // ex. On a required `name` field only 'first' and 'last' properties are required but not 'middle'
-                // so missing property in a field value is not always an error
-                if (fldValue == null)
-                    console.log('Notation error - Empty field value for field ', parameter) // throw?
-
-                if (fullObjValue) {
-                    res.push(typeof fldValue === 'string' ? fldValue as string : JSON.stringify(fldValue))
-                } else if (fldValue != null) {
-                    if (objPropertyName in fldValue) {
-                        let propKey = objPropertyName as keyof typeof fldValue
-                        const propValue = fldValue[propKey]
-                        res.push(typeof propValue === 'string' ? propValue as string : JSON.stringify(propValue))
-                    } else
-                        console.log(`Notation error - value object has no property '${objPropertyName}'`) // skip
-                } else
-                    console.log(`Notation error - Cannot extract property '${objPropertyName}' from null value.`)
-            }
-
-            if (res.length != values.length)
-                console.log(`Notation warning - extracted ${res.length} out of ${values.length} values for '${objPropertyName}' property.`)
-            if (res.length > 0)
-                result.push.apply(result, res)
-            break
-        }
-        default: { throw new Error(`Invalid notation ${notation}`) }
-    }
-    return result
-}
-
 export const findSecretsByTitle = async (records: KeeperRecord[], recordTitle: string): Promise<KeeperRecord[]> => {
     return records.filter(record => record.data.title === recordTitle)
 }
