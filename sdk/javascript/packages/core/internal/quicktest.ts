--- conflicted
+++ resolved
@@ -18,42 +18,20 @@
 connectPlatform(nodePlatform)
 initialize(version)
 
-<<<<<<< HEAD
-// const configFileName = 'client-config-admin+rte.json'
-// const clientKey = '122iGmGds8JSRem1aJZN1r8PNiG2a6UyoLa4j60kGcY'
-const configFileName = 'client-config-dev-msp.json'
-const clientKey = 'dev.keepersecurity.com:vvJTfYZj7nGPdDniLaRou1TAYIGG7_IiBgyeIKciCSs'
-
-async function test() {
-    const kvs = localConfigStorage(configFileName)
-    // await initializeStorage(kvs, clientKey)
-=======
 const configFileName = 'client-config-local.json'
 const oneTimeToken = 'US:ONE_TIME_TOKEN'
 
 async function test() {
     const kvs = localConfigStorage(configFileName)
     await initializeStorage(kvs, oneTimeToken)
->>>>>>> 94a575e0
     const options: SecretManagerOptions = {
         storage: kvs,
         // queryFunction: cachingPostFunction
         allowUnverifiedCertificate: true
     }
-<<<<<<< HEAD
-    // const { records, warnings } = await getSecrets(options)
-    const { records, warnings } = await getSecrets(options, ['CIhAuI-WuVCYVLyzFVjWwQ'])
-    // const { records, warnings } = await getSecrets(options, ['EG6KdJaaLG7esRZbMnfbFA'])
-=======
     const { records } = await getSecrets(options)
     // const { records } = await getSecrets(options, ['SECRET_UID'])
->>>>>>> 94a575e0
     console.log(inspect(records, false, 6))
-    if (warnings) {
-        for (const warning of warnings) {
-            console.log(warning)
-        }
-    }
 
     // const templateRecord = records[1]
     // templateRecord.data.title = 'RF14'
