--- conflicted
+++ resolved
@@ -1,10 +1,6 @@
 {
   "name": "@keeper-security/secrets-manager-core",
-<<<<<<< HEAD
-  "version": "17.0.1",
-=======
   "version": "17.2.0",
->>>>>>> 6cde0bfe
   "description": "Keeper Secrets Manager Javascript SDK",
   "browser": "dist/index.es.js",
   "main": "dist/index.cjs.js",
