@file:JvmName("RecordData")
@file:Suppress("unused")

package com.keepersecurity.secretsManager.core

import kotlinx.serialization.SerialName
import kotlinx.serialization.Serializable

@Serializable
data class KeeperRecordData @JvmOverloads constructor(
    var title: String,
    val type: String,
    val fields: MutableList<KeeperRecordField>,
    var custom: MutableList<KeeperRecordField>? = null,
    var notes: String? = null
) {
    inline fun <reified T> getField(): T? {
        return (fields + custom).find { x -> x is T } as T
    }

    fun getField(clazz: Class<out KeeperRecordField>): KeeperRecordField? {
        return (fields + (custom ?: listOf())).find { x -> x.javaClass == clazz }
    }
}

@Serializable
sealed class KeeperRecordField {
    abstract val label: String?
}

@Serializable
data class KeeperFileData(
    val title: String,
    val name: String,
    val type: String? = null,
    val size: Long,
    val lastModified: Long
)

@Serializable
@SerialName("login")
data class Login @JvmOverloads constructor(
    override var label: String? = null,
    var required: Boolean? = null,
    var privacyScreen: Boolean? = null,
    val value: MutableList<String>
) : KeeperRecordField(){
    constructor(value: String): this(null, null, null, mutableListOf(value))
}

@Serializable
data class PasswordComplexity(
    var length: Int? = null,
    var caps: Int? = null,
    var lowercase: Int? = null,
    var digits: Int? = null,
    var special: Int? = null
)

@Serializable
@SerialName("password")
data class Password @JvmOverloads constructor(
    override var label: String? = null,
    var required: Boolean? = null,
    var privacyScreen: Boolean? = null,
    var enforceGeneration: Boolean? = null,
    var complexity: PasswordComplexity? = null,
    val value: MutableList<String>
) : KeeperRecordField(){
    constructor(value: String): this(null, null, null, null, null, mutableListOf(value))
}

@Serializable
@SerialName("url")
data class Url @JvmOverloads constructor(
    override var label: String? = null,
    var required: Boolean? = null,
    var privacyScreen: Boolean? = null,
    val value: MutableList<String>) : KeeperRecordField(){
    constructor(value: String): this(null, null, null, mutableListOf(value))
}

// "file" - obsolete and removed legacy field - "fldt_file": { key: 'file_or_photo', default: "File or Photo" },
@Serializable
@SerialName("fileRef")
data class FileRef @JvmOverloads constructor(
    override var label: String? = null,
    var required: Boolean? = null,
    val value: MutableList<String>) : KeeperRecordField(){
    constructor(value: String): this(null, null, mutableListOf(value))
}

@Serializable
@SerialName("oneTimeCode")
data class OneTimeCode @JvmOverloads constructor(
    override var label: String? = null,
    var required: Boolean? = null,
    var privacyScreen: Boolean? = null,
    val value: MutableList<String>) : KeeperRecordField(){
    constructor(value: String): this(null, null, null, mutableListOf(value))
}

@Serializable
@SerialName("otp")
data class OneTimePassword @JvmOverloads constructor(
    override var label: String? = null,
    var required: Boolean? = null,
    var privacyScreen: Boolean? = null,
    val value: MutableList<String>) : KeeperRecordField(){
    constructor(value: String): this(null, null, null, mutableListOf(value))
}

@Serializable
data class Name @JvmOverloads constructor( var first: String? = null, var middle: String? = null, var last: String? = null)

@Serializable
@SerialName("name")
data class Names @JvmOverloads constructor(
    override val label: String? = null,
    var required: Boolean? = null,
    var privacyScreen: Boolean? = null,
    val value: MutableList<Name>) : KeeperRecordField(){
    constructor(value: Name): this(null, null, null, mutableListOf(value))
}

@Serializable
@SerialName("birthDate")
data class BirthDate @JvmOverloads constructor(
    override var label: String? = null,
    var required: Boolean? = null,
    var privacyScreen: Boolean? = null,
    val value: MutableList<Long>) : KeeperRecordField(){
    constructor(value: Long): this(null, null, null, mutableListOf(value))
}

@Serializable
@SerialName("date")
data class Date @JvmOverloads constructor(
    override var label: String? = null,
    var required: Boolean? = null,
    var privacyScreen: Boolean? = null,
    val value: MutableList<Long>) : KeeperRecordField(){
    constructor(value: Long): this(null, null, null, mutableListOf(value))
}

@Serializable
@SerialName("expirationDate")
data class ExpirationDate @JvmOverloads constructor(
    override var label: String? = null,
    var required: Boolean? = null,
    var privacyScreen: Boolean? = null,
    val value: MutableList<Long>) : KeeperRecordField(){
    constructor(value: Long): this(null, null, null, mutableListOf(value))
}

@Serializable
@SerialName("text")
data class Text @JvmOverloads constructor(
    override var label: String? = null,
    var required: Boolean? = null,
    var privacyScreen: Boolean? = null,
    var value: MutableList<String>) : KeeperRecordField(){
    constructor(value: String): this(null, null, null, mutableListOf(value))
}

@Serializable
data class SecurityQuestion @JvmOverloads constructor( var question: String? = null, var answer: String? = null)

@Serializable
@SerialName("securityQuestion")
data class SecurityQuestions @JvmOverloads constructor(
    override var label: String? = null,
    var required: Boolean? = null,
    var privacyScreen: Boolean? = null,
    val value: MutableList<SecurityQuestion>
) : KeeperRecordField(){
    constructor(value: SecurityQuestion): this(null, null, null, mutableListOf(value))
}

@Serializable
@SerialName("multiline")
data class Multiline @JvmOverloads constructor(
    override var label: String? = null,
    var required: Boolean? = null,
    var privacyScreen: Boolean? = null,
    val value: MutableList<String>) : KeeperRecordField(){
    constructor(value: String): this(null, null, null, mutableListOf(value))
}

@Serializable
@SerialName("email")
data class Email @JvmOverloads constructor(
    override var label: String? = null,
    var required: Boolean? = null,
    var privacyScreen: Boolean? = null,
    val value: MutableList<String>) : KeeperRecordField(){
    constructor(value: String): this(null, null, null, mutableListOf(value))
}

@Serializable
@SerialName("cardRef")
data class CardRef @JvmOverloads constructor(
    override var label: String? = null,
    var required: Boolean? = null,
    var privacyScreen: Boolean? = null,
    val value: MutableList<String>) : KeeperRecordField(){
    constructor(value: String): this(null, null, null, mutableListOf(value))
}

@Serializable
@SerialName("addressRef")
data class AddressRef @JvmOverloads constructor(
    override var label: String? = null,
    var required: Boolean? = null,
    var privacyScreen: Boolean? = null,
    val value: MutableList<String>) : KeeperRecordField(){
    constructor(value: String): this(null, null, null, mutableListOf(value))
}

@Serializable
@SerialName("pinCode")
data class PinCode @JvmOverloads constructor(
    override var label: String? = null,
    var required: Boolean? = null,
    var privacyScreen: Boolean? = null,
    val value: MutableList<String>) : KeeperRecordField(){
    constructor(value: String): this(null, null, null, mutableListOf(value))
}

@Serializable
data class Phone @JvmOverloads constructor(

    /**
     * Region code. Ex. US
     */
    val region: String? = null,

    /**
     * Phone number. Ex. 510-222-5555
     */
    val number: String? = null,

    /**
     * Extension number. Ex. 9987
     */
    val ext: String? = null,

    /**
     * Phone number type. Ex. Mobile
     */
    val type: String? = null
)

@Serializable
@SerialName("phone")
data class Phones @JvmOverloads constructor(
    override val label: String? = null,
    var required: Boolean? = null,
    var privacyScreen: Boolean? = null,
    val value: List<Phone>) : KeeperRecordField(){
    constructor(value: Phone): this(null, null, null, mutableListOf(value))
}

@Serializable
@SerialName("secret")
data class HiddenField @JvmOverloads constructor(
    override val label: String? = null,
    var required: Boolean? = null,
    var privacyScreen: Boolean? = null,
    val value: List<String>) : KeeperRecordField(){
    constructor(value: String): this(null, null, null, mutableListOf(value))
}

@Serializable
@SerialName("note")
data class SecureNote @JvmOverloads constructor(
    override val label: String? = null,
    var required: Boolean? = null,
    var privacyScreen: Boolean? = null,
    val value: List<String>) : KeeperRecordField(){
    constructor(value: String): this(null, null, null, mutableListOf(value))
}

@Serializable
@SerialName("accountNumber")
data class AccountNumber @JvmOverloads constructor(
    override val label: String? = null,
    var required: Boolean? = null,
    var privacyScreen: Boolean? = null,
    val value: List<String>) : KeeperRecordField(){
    constructor(value: String): this(null, null, null, mutableListOf(value))
}

@Serializable
data class PaymentCard @JvmOverloads constructor(
    var cardNumber: String? = null,
    var cardExpirationDate: String? = null,
    var cardSecurityCode: String? = null
)

@Serializable
@SerialName("paymentCard")
data class PaymentCards @JvmOverloads constructor(
    override val label: String? = null,
    var required: Boolean? = null,
    var privacyScreen: Boolean? = null,
    val value: MutableList<PaymentCard>) : KeeperRecordField(){
    constructor(value: PaymentCard): this(null, null, null, mutableListOf(value))
}

@Serializable
data class BankAccount @JvmOverloads constructor(
    var accountType: String? = null,
    var routingNumber: String? = null,
    var accountNumber: String? = null,
    var otherType: String? = null
)

@Serializable
@SerialName("bankAccount")
data class BankAccounts @JvmOverloads constructor(
    override val label: String? = null,
    var required: Boolean? = null,
    var privacyScreen: Boolean? = null,
    val value: MutableList<BankAccount>) : KeeperRecordField() {
    constructor(value: BankAccount): this(null, null, null, mutableListOf(value))
}

@Serializable
data class KeyPair @JvmOverloads constructor(
    val publicKey: String? = null,
    val privateKey: String? = null,
)

@Serializable
@SerialName("keyPair")
data class KeyPairs @JvmOverloads constructor(
    override val label: String? = null,
    var required: Boolean? = null,
    var privacyScreen: Boolean? = null,
    val value: MutableList<KeyPair>) : KeeperRecordField() {
    constructor(value: KeyPair): this(null, null, null, mutableListOf(value))
}

@Serializable
data class Host @JvmOverloads constructor(
    val hostName: String? = null,
    val port: String? = null,
    val allowSupplyUser: Boolean? = null,
)

@Serializable
@SerialName("host")
data class Hosts @JvmOverloads constructor(
    override val label: String? = null,
    var required: Boolean? = null,
    var privacyScreen: Boolean? = null,
    val value: MutableList<Host>) : KeeperRecordField() {
    constructor(value: Host): this(null, null, null, mutableListOf(value))
}

@Serializable
data class Address @JvmOverloads constructor(
    val street1: String? = null,
    val street2: String? = null,
    val city: String? = null,
    val state: String? = null,
    val country: String? = null,
    val zip: String? = null
)

@Serializable
@SerialName("address")
data class Addresses @JvmOverloads constructor(
    override val label: String? = null,
    var required: Boolean? = null,
    var privacyScreen: Boolean? = null,
    val value: MutableList<Address>) : KeeperRecordField() {
    constructor(value: Address): this(null, null, null, mutableListOf(value))
}

@Serializable
@SerialName("licenseNumber")
data class LicenseNumber @JvmOverloads constructor(
    override val label: String? = null,
    var required: Boolean? = null,
    var privacyScreen: Boolean? = null,
    val value: MutableList<String>) : KeeperRecordField() {
    constructor(value: String): this(null, null, null, mutableListOf(value))
}

@Serializable
@SerialName("allowedSettings")
data class AllowedSettings @JvmOverloads constructor(
    val connections: Boolean? = null,
    val portForwards: Boolean? = null,
    val rotation: Boolean? = null,
    val sessionRecording: Boolean? = null,
    val typescriptRecording: Boolean? = null
)
@Serializable
data class PamResource @JvmOverloads constructor(
    val controllerUid: String? = null,
    val folderUid: String? = null,
    val resourceRef: MutableList<String>? = null,
    val adminCredentialRef: String? = null,
    val allowedSettings: AllowedSettings? = null
)

@Serializable
@SerialName("pamResources")
data class PamResources @JvmOverloads constructor(
    override val label: String? = null,
    var required: Boolean? = null,
    val value: MutableList<PamResource>) : KeeperRecordField() {
    constructor(value: PamResource): this(null, null, mutableListOf(value))
}

@Serializable
data class Schedule @JvmOverloads constructor(
    val type: String? = null,
    val cron: String? = null,
    // utcTime - replaced by time and tz
    val time: String? = null,
    val tz: String? = null,
    val weekday: String? = null,
    val intervalCount: Int? = null
)

@Serializable
@SerialName("schedule")
data class Schedules @JvmOverloads constructor(
    override val label: String? = null,
    var required: Boolean? = null,
    val value: MutableList<Schedule>) : KeeperRecordField() {
    constructor(value: Schedule): this(null, null, mutableListOf(value))
}

@Serializable
@SerialName("checkbox")
data class Checkbox @JvmOverloads constructor(
    override var label: String? = null,
    var required: Boolean? = null,
    val value: MutableList<Boolean>) : KeeperRecordField(){
    constructor(value: Boolean): this(null, null, mutableListOf(value))
}

@Serializable
@SerialName("databaseType")
data class DatabaseType @JvmOverloads constructor(
    override var label: String? = null,
    var required: Boolean? = null,
    var value: MutableList<String>) : KeeperRecordField(){
    constructor(value: String): this(null, null, mutableListOf(value))
}

@Serializable
@SerialName("directoryType")
data class DirectoryType @JvmOverloads constructor(
    override var label: String? = null,
    var required: Boolean? = null,
    var value: MutableList<String>) : KeeperRecordField(){
    constructor(value: String): this(null, null, mutableListOf(value))
}

@Serializable
@SerialName("recordRef")
data class RecordRef @JvmOverloads constructor(
    override var label: String? = null,
    var required: Boolean? = null,
    val value: MutableList<String>) : KeeperRecordField(){
    constructor(value: String): this(null, null, mutableListOf(value))
}

@Serializable
@SerialName("pamHostname")
data class PamHostnames @JvmOverloads constructor(
    override val label: String? = null,
    var required: Boolean? = null,
    var privacyScreen: Boolean? = null,
    val value: MutableList<Host>) : KeeperRecordField() {
    constructor(value: Host): this(null, null, null, mutableListOf(value))
}

@Serializable
@SerialName("privateKey")
data class PrivateKey @JvmOverloads constructor(
    val crv: String? = null,
    val d: String? = null,
    val ext: Boolean? = null,
    @SerialName("key_ops") val keyOps: List<String>? = null,
    val kty: String? = null,
    val x: String? = null,
    val y: String? = null
)

@Serializable
data class Passkey @JvmOverloads constructor(
    val privateKey: PrivateKey? = null,
    val credentialId: String? = null,
    val signCount: Long? = null,
    val userId: String? = null,
    val relyingParty: String? = null,
    val username: String? = null,
    val createdDate: Long? = null
)

@Serializable
@SerialName("passkey")
data class Passkeys @JvmOverloads constructor(
    override val label: String? = null,
    var required: Boolean? = null,
    var privacyScreen: Boolean? = null,
    val value: MutableList<Passkey>) : KeeperRecordField() {
    constructor(value: Passkey): this(null, null, null, mutableListOf(value))
}

@Serializable
data class Script @JvmOverloads constructor(
    val fileRef: String? = null,
    val command: String? = null,
    val recordRef: MutableList<String>? = null,
)

@Serializable
@SerialName("script")
data class Scripts @JvmOverloads constructor(
    override val label: String? = null,
    var required: Boolean? = null,
    var privacyScreen: Boolean? = null,
    val value: MutableList<Script>) : KeeperRecordField() {
    constructor(value: Script): this(null, null, null, mutableListOf(value))
}

@Serializable
@SerialName("isSSIDHidden")
data class IsSsidHidden @JvmOverloads constructor(
    override var label: String? = null,
    var required: Boolean? = null,
    val value: MutableList<Boolean>) : KeeperRecordField(){
    constructor(value: Boolean): this(null, null, mutableListOf(value))
}

@Serializable
@SerialName("wifiEncryption")
data class WifiEncryption @JvmOverloads constructor(
    override var label: String? = null,
    var required: Boolean? = null,
    var value: MutableList<String>) : KeeperRecordField(){
    constructor(value: String): this(null, null, mutableListOf(value))
}

@Serializable
@SerialName("dropdown")
data class Dropdown @JvmOverloads constructor(
    override var label: String? = null,
    var required: Boolean? = null,
    var value: MutableList<String>) : KeeperRecordField(){
    constructor(value: String): this(null, null, mutableListOf(value))
}

@Serializable
@SerialName("rbiUrl")
data class RbiUrl @JvmOverloads constructor(
    override var label: String? = null,
    var required: Boolean? = null,
    var value: MutableList<String>) : KeeperRecordField(){
    constructor(value: String): this(null, null, mutableListOf(value))
}

@Serializable
data class AppFiller @JvmOverloads constructor(
    val applicationTitle: String? = null,
    val contentFilter: String? = null,
    val macroSequence: String? = null,
)

@Serializable
@SerialName("appFiller")
data class AppFillers @JvmOverloads constructor(
    override val label: String? = null,
    var required: Boolean? = null,
    var privacyScreen: Boolean? = null,
    val value: MutableList<AppFiller>) : KeeperRecordField() {
    constructor(value: AppFiller): this(null, null, null, mutableListOf(value))
}

@Serializable
@SerialName("connection")
data class PamRbiConnection @JvmOverloads constructor(
    val protocol: String? = null,
    val recordingIncludeKeys: Boolean? = null,
    val userRecords: MutableList<String>? = null,
    val recordingIncludeKeys: Boolean? = null,
    val allowUrlManipulation: Boolean? = null,
    val allowedUrlPatterns: String? = null,
    val allowedResourceUrlPatterns: String? = null,
    val httpCredentialsUid: String? = null,
    val autofillConfiguration: String? = null,
    val ignoreInitialSslCert: Boolean? = null
)
@Serializable
data class PamRemoteBrowserSetting @JvmOverloads constructor(
    val connection: PamRbiConnection? = null,
)

@Serializable
@SerialName("pamRemoteBrowserSettings")
data class PamRemoteBrowserSettings @JvmOverloads constructor(
    override val label: String? = null,
    var required: Boolean? = null,
    val value: MutableList<PamRemoteBrowserSetting>) : KeeperRecordField() {
    constructor(value: PamRemoteBrowserSetting): this(null, null, mutableListOf(value))
}

@Serializable
data class SFTPRootDirectory @JvmOverloads constructor(
    val enableSftp: Boolean? = null,
    val sftpRootDirectory: String? = null
)

@Serializable
data class SFTPConnection @JvmOverloads constructor(
    val enableSftp: Boolean? = null,
    val sftpRootDirectory: String? = null,
    val sftpResourceUid: String? = null,
    val sftpUserUid: String? = null,
    val sftpDirectory: String? = null,
    val sftpServerAliveInterval: Int? = null
)

@Serializable
@SerialName("connection")
data class PamSettingsConnection @JvmOverloads constructor(
    // Base connection properties
    val protocol: String? = null,
    val userRecords: MutableList<String>? = null,
    val port: String? = null,
<<<<<<< HEAD
=======
    val allowSupplyUser: Boolean? = null,
>>>>>>> e1502d75
    val recordingIncludeKeys: Boolean? = null,

    // Common display and security settings
    val colorScheme: String? = null,
    val resizeMethod: String? = null,
    val enableFullWindowDrag: Boolean? = null,
    val enableWallpaper: Boolean? = null,
    val security: String? = null,
    val ignoreCert: Boolean? = null,

    // Clipboard settings
    val disableCopy: Boolean? = null,
    val disablePaste: Boolean? = null,

    // Database-specific fields
    val database: String? = null,
    val disableCsvExport: Boolean? = null,
    val disableCsvImport: Boolean? = null,

    // SSH/Connection verification
    val hostKey: String? = null,

    // VNC/Proxy settings
    val destHost: String? = null,
    val destPort: String? = null,

    // RDP specific settings
    val disableAuth: Boolean? = null,
    val loadBalanceInfo: String? = null,
    val preconnectionId: String? = null,
    val preconnectionBlob: String? = null,
    val disableAudio: Boolean? = null,
    val enableWallpaper: Boolean? = null,
    val enableFullWindowDrag: Boolean? = null,
    val sftp: SFTPConnection? = null,

    // Telnet specific fields
    val usernameRegex: String? = null,
    val passwordRegex: String? = null,
    val loginSuccessRegex: String? = null,
    val loginFailureRegex: String? = null,

    // Kubernetes specific fields
    val caCert: String? = null,
    val namespace: String? = null,
    val pod: String? = null,
    val container: String? = null,
    val clientCert: String? = null,
    val clientKey: String? = null
)

@Serializable
@SerialName("portForward")
data class PamSettingsPortForward @JvmOverloads constructor(
    val reusePort: Boolean? = null,
    val port: String? = null
)
@Serializable
data class PamSetting @JvmOverloads constructor(
    val connection: PamSettingsConnection? = null,
    val portForward: PamSettingsPortForward? = null
)

@Serializable
@SerialName("pamSettings")
data class PamSettings @JvmOverloads constructor(
    override val label: String? = null,
    var required: Boolean? = null,
    val value: MutableList<PamSetting>) : KeeperRecordField() {
    constructor(value: PamSetting): this(null, null, mutableListOf(value))
}

@Serializable
@SerialName("trafficEncryptionSeed")
data class TrafficEncryptionSeed @JvmOverloads constructor(
    override var label: String? = null,
    var required: Boolean? = null,
    var value: MutableList<String>) : KeeperRecordField(){
    constructor(value: String): this(null, null, mutableListOf(value))
}

// List of retired field types:
// Replaced by trafficEncryptionSeed
@Serializable
@SerialName("trafficEncryptionKey")
internal data class TrafficEncryptionKey @JvmOverloads constructor(
    override var label: String? = null,
    var required: Boolean? = null,
    var value: MutableList<String>) : KeeperRecordField(){
    constructor(value: String): this(null, null, mutableListOf(value))
}

// Deprecated for legacy/internal use only
@Serializable
@SerialName("pamProvider")
internal data class PamProvider @JvmOverloads constructor(
    override var label: String? = null,
    var required: Boolean? = null,
    var value: MutableList<String>) : KeeperRecordField(){
    constructor(value: String): this(null, null, mutableListOf(value))
}

// Deprecated for legacy/internal use only
@Serializable
@SerialName("controller")
internal data class Controller @JvmOverloads constructor(
    override var label: String? = null,
    var required: Boolean? = null,
    var value: MutableList<String>) : KeeperRecordField(){
    constructor(value: String): this(null, null, mutableListOf(value))
}<|MERGE_RESOLUTION|>--- conflicted
+++ resolved
@@ -636,10 +636,7 @@
     val protocol: String? = null,
     val userRecords: MutableList<String>? = null,
     val port: String? = null,
-<<<<<<< HEAD
-=======
     val allowSupplyUser: Boolean? = null,
->>>>>>> e1502d75
     val recordingIncludeKeys: Boolean? = null,
 
     // Common display and security settings
