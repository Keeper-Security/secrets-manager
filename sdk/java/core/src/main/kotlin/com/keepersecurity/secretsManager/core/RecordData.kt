--- conflicted
+++ resolved
@@ -566,7 +566,6 @@
 }
 
 @Serializable
-<<<<<<< HEAD
 data class Passkey @JvmOverloads constructor(
     val privateKey: String? = null,
     val credentialId: String? = null,
@@ -584,7 +583,8 @@
     var required: Boolean? = null,
     val value: MutableList<Passkey>) : KeeperRecordField() {
     constructor(value: Passkey): this(null, null, mutableListOf(value))
-=======
+}
+    
 data class Script @JvmOverloads constructor(
     val fileRef: String? = null,
     val command: String? = null,
@@ -599,7 +599,6 @@
     var privacyScreen: Boolean? = null,
     val value: MutableList<Script>) : KeeperRecordField() {
     constructor(value: Script): this(null, null, null, mutableListOf(value))
->>>>>>> 113c6216
 }
 
 @Serializable
