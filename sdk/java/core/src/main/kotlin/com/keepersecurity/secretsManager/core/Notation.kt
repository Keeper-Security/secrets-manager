--- conflicted
+++ resolved
@@ -11,7 +11,7 @@
 @Deprecated(message = "Use getNotationResults instead.")
 @ExperimentalSerializationApi
 fun getValue(secrets: KeeperSecrets, notation: String): String {
-    val parsedNotation = parseNotation(notation, true); // prefix, record, selector, footer
+    val parsedNotation = parseNotation(notation, true) // prefix, record, selector, footer
     if (parsedNotation.size < 3) {
         throw Exception("Invalid notation $notation")
     }
@@ -37,11 +37,7 @@
             if (record.files.isNullOrEmpty())
                 throw Exception("Notation error - Record $recordToken has no file attachments.")
             // file searches do not use indexes and rely on unique file names or fileUid
-<<<<<<< HEAD
             val files = record.files.filter { (it.data.name == parameter) || (it.data.title == parameter) || (it.fileUid == parameter) }
-=======
-            val files = record.files.filter { (it.data.name == parameter) || (it.fileUid == parameter) }
->>>>>>> 5c280d62
             if (files.size > 1)
                 throw Exception("Notation error - Record $recordToken has multiple files matching the search criteria '$parameter'")
             if (files.isEmpty())
@@ -55,7 +51,7 @@
 
             val fields = when(selector.lowercase()) {
                 "field" -> record.data.fields
-                "custom_field" -> record.data.custom ?: mutableListOf<KeeperRecordField>()
+                "custom_field" -> record.data.custom ?: mutableListOf()
                 else -> throw Exception("Notation error - Expected /field or /custom_field but found /$selector")
             }
 
@@ -72,11 +68,7 @@
             if (idx >= valuesCount)
                 throw Exception("Notation error - Field index out of bounds $idx >= $valuesCount for field $parameter")
 
-<<<<<<< HEAD
             //val fullObjValue = (parsedNotation[2].index2?.second.isNullOrEmpty() || parsedNotation[2].index2?.second == "[]")
-=======
-            val fullObjValue = (parsedNotation[2].index2?.second.isNullOrEmpty() || parsedNotation[2].index2?.second == "[]")
->>>>>>> 5c280d62
             val objPropertyName = parsedNotation[2].index2?.first
 
             // Legacy compat. - full field JSON value only if explicitly specified - ex. /url[]
@@ -101,7 +93,7 @@
                 // legacy compatibility mode - returns only single field value
                 return res[0]
             }
-            return "";
+            return ""
         }
         else -> throw Exception("Invalid notation $notation")
     }
@@ -182,101 +174,101 @@
     val emptyRes = listOf<String>()
     return when (field) {
         is AccountNumber -> if (index >= field.value.size || property != null) emptyRes
-            else if (index < 0) field.value else listOf<String>(field.value[index])
+            else if (index < 0) field.value else listOf(field.value[index])
         is AddressRef -> if (index >= field.value.size || property != null) emptyRes
-            else if (index < 0) field.value else listOf<String>(field.value[index])
+            else if (index < 0) field.value else listOf(field.value[index])
         is Addresses -> if (index >= field.value.size) emptyRes
             else if (index < 0) {
                 if (property == null) field.value.map { Json.encodeToString(it) }.toList()
                 else field.value.map { getObjectProperty(it, property) }.toList()
             } else {
-                if (property == null) listOf<String>(Json.encodeToString(field.value[index]))
-                else listOf<String>(getObjectProperty(field.value[index], property))
+                if (property == null) listOf(Json.encodeToString(field.value[index]))
+                else listOf(getObjectProperty(field.value[index], property))
             }
         is BankAccounts -> if (index >= field.value.size) emptyRes
         else if (index < 0) {
             if (property == null) field.value.map { Json.encodeToString(it) }.toList()
             else field.value.map { getObjectProperty(it, property) }.toList()
         } else {
-            if (property == null) listOf<String>(Json.encodeToString(field.value[index]))
-            else listOf<String>(getObjectProperty(field.value[index], property))
+            if (property == null) listOf(Json.encodeToString(field.value[index]))
+            else listOf(getObjectProperty(field.value[index], property))
         }
         is BirthDate -> if (index >= field.value.size || property != null) emptyRes
-            else if (index < 0) field.value.map { it.toString() }.toList() else listOf<String>(field.value[index].toString())
+            else if (index < 0) field.value.map { it.toString() }.toList() else listOf(field.value[index].toString())
         is CardRef -> if (index >= field.value.size || property != null) emptyRes
-            else if (index < 0) field.value else listOf<String>(field.value[index])
+            else if (index < 0) field.value else listOf(field.value[index])
         is Date -> if (index >= field.value.size || property != null) emptyRes
-            else if (index < 0) field.value.map { it.toString() }.toList() else listOf<String>(field.value[index].toString())
+            else if (index < 0) field.value.map { it.toString() }.toList() else listOf(field.value[index].toString())
         is Email -> if (index >= field.value.size || property != null) emptyRes
-            else if (index < 0) field.value else listOf<String>(field.value[index])
+            else if (index < 0) field.value else listOf(field.value[index])
         is ExpirationDate -> if (index >= field.value.size || property != null) emptyRes
-            else if (index < 0) field.value.map { it.toString() }.toList() else listOf<String>(field.value[index].toString())
+            else if (index < 0) field.value.map { it.toString() }.toList() else listOf(field.value[index].toString())
         is FileRef -> if (index >= field.value.size || property != null) emptyRes
-            else if (index < 0) field.value else listOf<String>(field.value[index])
+            else if (index < 0) field.value else listOf(field.value[index])
         is HiddenField -> if (index >= field.value.size || property != null) emptyRes
-            else if (index < 0) field.value else listOf<String>(field.value[index])
+            else if (index < 0) field.value else listOf(field.value[index])
         is Hosts -> if (index >= field.value.size) emptyRes
             else if (index < 0) {
                 if (property == null) field.value.map { Json.encodeToString(it) }.toList()
                 else field.value.map { getObjectProperty(it, property) }.toList()
             } else {
-                if (property == null) listOf<String>(Json.encodeToString(field.value[index]))
-                else listOf<String>(getObjectProperty(field.value[index], property))
+                if (property == null) listOf(Json.encodeToString(field.value[index]))
+                else listOf(getObjectProperty(field.value[index], property))
             }
         is KeyPairs -> if (index >= field.value.size || property != null) emptyRes
-            else if (index < 0) field.value.map { it.toString() }.toList() else listOf<String>(field.value[index].toString())
+            else if (index < 0) field.value.map { it.toString() }.toList() else listOf(field.value[index].toString())
         is LicenseNumber -> if (index >= field.value.size || property != null) emptyRes
-            else if (index < 0) field.value else listOf<String>(field.value[index])
+            else if (index < 0) field.value else listOf(field.value[index])
         is Login -> if (index >= field.value.size || property != null) emptyRes
-            else if (index < 0) field.value else listOf<String>(field.value[index])
+            else if (index < 0) field.value else listOf(field.value[index])
         is Multiline -> if (index >= field.value.size || property != null) emptyRes
-            else if (index < 0) field.value else listOf<String>(field.value[index])
+            else if (index < 0) field.value else listOf(field.value[index])
         is Names -> if (index >= field.value.size) emptyRes
             else if (index < 0) {
                 if (property == null) field.value.map { Json.encodeToString(it) }.toList()
                 else field.value.map { getObjectProperty(it, property) }.toList()
             } else {
-                if (property == null) listOf<String>(Json.encodeToString(field.value[index]))
-                else listOf<String>(getObjectProperty(field.value[index], property))
+                if (property == null) listOf(Json.encodeToString(field.value[index]))
+                else listOf(getObjectProperty(field.value[index], property))
             }
         is OneTimeCode -> if (index >= field.value.size || property != null) emptyRes
-            else if (index < 0) field.value else listOf<String>(field.value[index])
+            else if (index < 0) field.value else listOf(field.value[index])
         is OneTimePassword -> if (index >= field.value.size || property != null) emptyRes
-            else if (index < 0) field.value else listOf<String>(field.value[index])
+            else if (index < 0) field.value else listOf(field.value[index])
         is Password -> if (index >= field.value.size || property != null) emptyRes
-            else if (index < 0) field.value else listOf<String>(field.value[index])
+            else if (index < 0) field.value else listOf(field.value[index])
         is PaymentCards -> if (index >= field.value.size) emptyRes
             else if (index < 0) {
                 if (property == null) field.value.map { Json.encodeToString(it) }.toList()
                 else field.value.map { getObjectProperty(it, property) }.toList()
             } else {
-                if (property == null) listOf<String>(Json.encodeToString(field.value[index]))
-                else listOf<String>(getObjectProperty(field.value[index], property))
+                if (property == null) listOf(Json.encodeToString(field.value[index]))
+                else listOf(getObjectProperty(field.value[index], property))
             }
         is Phones -> if (index >= field.value.size) emptyRes
             else if (index < 0) {
                 if (property == null) field.value.map { Json.encodeToString(it) }.toList()
                 else field.value.map { getObjectProperty(it, property) }.toList()
             } else {
-                if (property == null) listOf<String>(Json.encodeToString(field.value[index]))
-                else listOf<String>(getObjectProperty(field.value[index], property))
+                if (property == null) listOf(Json.encodeToString(field.value[index]))
+                else listOf(getObjectProperty(field.value[index], property))
             }
         is PinCode -> if (index >= field.value.size || property != null) emptyRes
-            else if (index < 0) field.value else listOf<String>(field.value[index])
+            else if (index < 0) field.value else listOf(field.value[index])
         is SecureNote -> if (index >= field.value.size || property != null) emptyRes
-            else if (index < 0) field.value else listOf<String>(field.value[index])
+            else if (index < 0) field.value else listOf(field.value[index])
         is SecurityQuestions -> if (index >= field.value.size) emptyRes
             else if (index < 0) {
                 if (property == null) field.value.map { Json.encodeToString(it) }.toList()
                 else field.value.map { getObjectProperty(it, property) }.toList()
             } else {
-                if (property == null) listOf<String>(Json.encodeToString(field.value[index]))
-                else listOf<String>(getObjectProperty(field.value[index], property))
+                if (property == null) listOf(Json.encodeToString(field.value[index]))
+                else listOf(getObjectProperty(field.value[index], property))
             }
         is Text -> if (index >= field.value.size || property != null) emptyRes
-            else if (index < 0) field.value else listOf<String>(field.value[index])
+            else if (index < 0) field.value else listOf(field.value[index])
         is Url -> if (index >= field.value.size || property != null) emptyRes
-            else if (index < 0) field.value else listOf<String>(field.value[index])
+            else if (index < 0) field.value else listOf(field.value[index])
     }
 }
 
