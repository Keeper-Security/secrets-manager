@file:JvmName("SecretsManager")

package com.keepersecurity.secretsManager.core

import kotlinx.serialization.*
import kotlinx.serialization.json.Json
import kotlinx.serialization.json.JsonObject
import kotlinx.serialization.json.jsonObject
import kotlinx.serialization.json.jsonPrimitive
import java.net.HttpURLConnection.HTTP_OK
import java.net.URI
import java.security.KeyManagementException
import java.security.NoSuchAlgorithmException
import java.security.SecureRandom
import java.security.cert.X509Certificate
import java.time.Instant
import java.util.*
import java.util.concurrent.*
import javax.net.ssl.*

<<<<<<< HEAD
const val KEEPER_CLIENT_VERSION = "mj17.0.0"
=======
const val KEEPER_CLIENT_VERSION = "mj17.0.1"
>>>>>>> 7b717260

const val KEY_HOSTNAME = "hostname" // base url for the Secrets Manager service
const val KEY_SERVER_PUBIC_KEY_ID = "serverPublicKeyId"
const val KEY_CLIENT_ID = "clientId"
const val KEY_CLIENT_KEY = "clientKey" // The key that is used to identify the client before public key
const val KEY_APP_KEY = "appKey" // The application key with which all secrets are encrypted
const val KEY_OWNER_PUBLIC_KEY = "appOwnerPublicKey" // The application owner public key, to create records
const val KEY_PRIVATE_KEY = "privateKey" // The client's private key
const val KEY_PUBLIC_KEY = "publicKey" // The client's public key

private const val CLIENT_ID_HASH_TAG = "KEEPER_SECRETS_MANAGER_CLIENT_ID" // Tag for hashing the client key to client id

interface KeyValueStorage {
    fun getString(key: String): String?
    fun saveString(key: String, value: String)
    fun getBytes(key: String): ByteArray?
    fun saveBytes(key: String, value: ByteArray)
    fun delete(key: String)
}

data class SecretsManagerOptions @JvmOverloads constructor(
    val storage: KeyValueStorage,
    val queryFunction: QueryFunction? = null,
    val allowUnverifiedCertificate: Boolean = false
) {
    init {
        testSecureRandom()
    }
}

data class QueryOptions @JvmOverloads constructor(
    val recordsFilter: List<String> = emptyList(),
    val foldersFilter: List<String> = emptyList(),
)

data class CreateOptions @JvmOverloads constructor(
    val folderUid: String,
    val subFolderUid: String? = null,
)

data class UpdateOptions @JvmOverloads constructor(
    val transactionType: UpdateTransactionType? = null,
    val linksToRemove: List<String>? = null,
)

typealias QueryFunction = (url: String, transmissionKey: TransmissionKey, payload: EncryptedPayload) -> KeeperHttpResponse

data class TransmissionKey(var publicKeyId: Int, var key: ByteArray, val encryptedKey: ByteArray)
data class KeeperHttpResponse(val statusCode: Int, val data: ByteArray)

@Serializable
data class KeeperError(val key_id: Int, val error: String)

abstract class CommonPayload {
    abstract val clientVersion: String
    abstract val clientId: String
}

@Serializable
private data class GetPayload(
    override val clientVersion: String,
    override val clientId: String,
    var publicKey: String? = null,
    var requestedRecords: List<String>? = null,
    var requestedFolders: List<String>? = null
): CommonPayload()

@Serializable
enum class UpdateTransactionType(printableName: String) {
    @SerialName("general") GENERAL("general"),
    @SerialName("rotation") ROTATION("rotation")
}

@Serializable
private data class UpdatePayload(
    override val clientVersion: String,
    override val clientId: String,
    val recordUid: String,
    val data: String,
    val revision: Long,
    val transactionType: UpdateTransactionType? = null,
    val links2Remove: List<String>? = null
): CommonPayload()

@Serializable
private data class CompleteTransactionPayload(
    val clientVersion: String,
    val clientId: String,
    val recordUid: String
)

@Serializable
private data class CreatePayload(
    override val clientVersion: String,
    override val clientId: String,
    val recordUid: String,
    val recordKey: String,
    val folderUid: String,
    val folderKey: String,
    val data: String,
    val subFolderUid: String?
): CommonPayload()

@Serializable
private data class DeletePayload(
    override val clientVersion: String,
    override val clientId: String,
    val recordUids: List<String>? = null,
): CommonPayload()

@Serializable
private data class DeleteFolderPayload(
    override val clientVersion: String,
    override val clientId: String,
    val folderUids: List<String>? = null,
    val forceDeletion: Boolean
): CommonPayload()

@Serializable
private data class CreateFolderPayload(
    override val clientVersion: String,
    override val clientId: String,
    val folderUid: String,
    val sharedFolderUid: String,
    val sharedFolderKey: String,
    val data: String,
    val parentUid: String?
): CommonPayload()

@Serializable
private data class UpdateFolderPayload(
    override val clientVersion: String,
    override val clientId: String,
    val folderUid: String,
    val data: String
): CommonPayload()

@Serializable
private data class FileUploadPayload(
    override val clientVersion: String,
    override val clientId: String,
    val fileRecordUid: String,
    val fileRecordKey: String,
    val fileRecordData: String,
    val ownerRecordUid: String,
    val ownerRecordData: String,
    val ownerRecordRevision: Long,
    val linkKey: String,
    val fileSize: Int, // we will not allow upload size > 2GB due to memory constraints
): CommonPayload()

data class EncryptedPayload(val payload: ByteArray, val signature: ByteArray)

private data class FileUploadPayloadAndFile(val payload: FileUploadPayload, val encryptedFile: ByteArray)

@Serializable
private data class SecretsManagerResponseFolder(
    val folderUid: String,
    val folderKey: String,
    val data: String?,
    val parent: String?,
    val records: List<SecretsManagerResponseRecord>?
)

@Serializable
private data class SecretsManagerResponseRecord(
    val recordUid: String,
    val recordKey: String,
    val data: String,
    val revision: Long,
    val isEditable: Boolean,
    val files: List<SecretsManagerResponseFile>?,
    val innerFolderUid: String?
)

@Serializable
private data class SecretsManagerResponseFile(
    val fileUid: String,
    val fileKey: String,
    val data: String,
    val url: String,
    val thumbnailUrl: String?
)

@Serializable
private data class SecretsManagerResponse(
    val appData: String? = null,
    val encryptedAppKey: String?,
    val appOwnerPublicKey: String? = null,
    val folders: List<SecretsManagerResponseFolder>?,
    val records: List<SecretsManagerResponseRecord>?,
    val expiresOn: Long? = null,
    val warnings: List<String>? = null
)

@Serializable
data class SecretsManagerDeleteResponse(
    val records: List<SecretsManagerDeleteResponseRecord>
)

@Serializable
data class SecretsManagerDeleteResponseRecord(
    val errorMessage: String? = null,
    val recordUid: String,
    val responseCode: String
)

@Serializable
private data class SecretsManagerAddFileResponse(
    val url: String,
    val parameters: String,
    val successStatusCode: Int
)

data class KeeperSecrets(val appData: AppData, val records: List<KeeperRecord>, val expiresOn: Instant? = null, val warnings: List<String>? = null) {
    fun getRecordByUid(recordUid: String): KeeperRecord? {
        return records.find { it.recordUid == recordUid }
    }

    fun getSecretsByTitle(recordTitle: String): List<KeeperRecord> {
        return records.filter { it.data.title == recordTitle }
    }

    fun getSecretByTitle(recordTitle: String): KeeperRecord? {
        return records.find { it.data.title == recordTitle }
    }
}

@Serializable
data class AppData(val title: String, val type: String)

data class KeeperRecord(
    val recordKey: ByteArray,
    val recordUid: String,
    var folderUid: String? = null,
    var folderKey: ByteArray? = null,
    var innerFolderUid: String? = null,
    val data: KeeperRecordData,
    val revision: Long,
    val files: List<KeeperFile>? = null
) {
    fun getPassword(): String? {
        val passwordField = data.getField<Password>() ?: return null
        return if (passwordField.value.size > 0) passwordField.value[0] else null
    }

    fun getTitle(): String {
        return data.title
    }

    fun getType(): String {
        return data.type
    }

    fun updatePassword(newPassword: String) {
        val passwordField = data.getField<Password>() ?: throw Exception("Password field is not present on the record $recordUid")

        if (passwordField.value.size == 0)
            passwordField.value.add(newPassword)
        else
            passwordField.value[0] = newPassword
    }

    fun getFileByName(fileName: String): KeeperFile? {
        return files?.find { it.data.name == fileName }
    }

    fun getFileByUid(fileUid: String): KeeperFile? {
        return files?.find { it.fileUid == fileUid }
    }
}

data class KeeperFolder(
    val folderKey: ByteArray,
    val folderUid: String,
    val parentUid: String? = null,
    val name: String
)

@Serializable
data class KeeperFolderName(
    val name: String
)

data class KeeperFile(
    val fileKey: ByteArray,
    val fileUid: String,
    val data: KeeperFileData,
    val url: String,
    val thumbnailUrl: String?
)

data class KeeperFileUpload(
    val name: String,
    val title: String,
    val type: String?,
    val data: ByteArray
)

@JvmOverloads
fun initializeStorage(storage: KeyValueStorage, oneTimeToken: String, hostName: String? = null) {
    val tokenParts = oneTimeToken.split(':')
    val host: String
    val clientKey: String
    if (tokenParts.size == 1) {
        host = hostName ?: throw Exception("The hostname must be present in the token or as a parameter")
        clientKey = oneTimeToken
    } else {
        host = when (tokenParts[0].uppercase(Locale.getDefault())) {
            "US" -> "keepersecurity.com"
            "EU" -> "keepersecurity.eu"
            "AU" -> "keepersecurity.com.au"
            "GOV" -> "govcloud.keepersecurity.us"
            "JP" -> "keepersecurity.jp"
            "CA" -> "keepersecurity.ca"
            else -> tokenParts[0]
        }
        clientKey = tokenParts[1]
    }
    val clientKeyBytes = webSafe64ToBytes(clientKey)
    val clientKeyHash = hash(clientKeyBytes, CLIENT_ID_HASH_TAG)
    val clientId = bytesToBase64(clientKeyHash)
    val existingClientId = storage.getString(KEY_CLIENT_ID)
    if (existingClientId != null) {
        if (clientId == existingClientId) {
            return   // the storage is already initialized
        }
        throw Exception("The storage is already initialized with a different client Id (${existingClientId})")
    }
    storage.saveString(KEY_HOSTNAME, host)
    storage.saveString(KEY_CLIENT_ID, clientId)
    storage.saveBytes(KEY_CLIENT_KEY, clientKeyBytes)
    val keyPair = generateKeyPair()
    storage.saveBytes(KEY_PRIVATE_KEY, keyPair.private.encoded) // private key is stored in DER, to be compatible with other SDK's
    storage.saveBytes(KEY_PUBLIC_KEY, extractPublicRaw(keyPair.public)) // public key stored raw
}

private const val FAST_SECURE_RANDOM_PREFIX = "Fast SecureRandom detected! "
private const val SLOW_SECURE_RANDOM_PREFIX = "Slow SecureRandom detected! "
private const val SLOW_SECURE_RANDOM_MESSAGE = " Install one of the following entropy sources to improve speed of random number generator on your platform: 'haveged' or 'rng-tools'"
private var SecureRandomTestResult = ""

private fun testSecureRandom() {
    if (SecureRandomTestResult.isNotBlank()) {
        if (SecureRandomTestResult.startsWith(SLOW_SECURE_RANDOM_PREFIX)) {
            println(SecureRandomTestResult)
        }
        return
    }
    val es = Executors.newSingleThreadExecutor()
    val future = es.submit(Callable {
        // on some Linux machines the default secure random provider is blocking
        // and waiting too long for entropy to accumulate.
        val secureRandom = SecureRandom.getInstanceStrong()
        secureRandom.nextInt() // could block for many seconds
        true
    })

    try {
        future.get(3, TimeUnit.SECONDS)
        SecureRandomTestResult = FAST_SECURE_RANDOM_PREFIX
    } catch (e: TimeoutException) {
        SecureRandomTestResult = SLOW_SECURE_RANDOM_PREFIX + SLOW_SECURE_RANDOM_MESSAGE
        println(SecureRandomTestResult)
        future.cancel(true)
        throw SecureRandomSlowGenerationException(SecureRandomTestResult)
    } catch (e: InterruptedException) {
        throw SecureRandomException(e.message ?: e.localizedMessage)
    } catch (e: ExecutionException) {
        throw SecureRandomException(e.message ?: e.localizedMessage)
    } catch (e: Exception) {
        throw SecureRandomException(e.message ?: e.localizedMessage)
    }

    es.shutdown()
}

@ExperimentalSerializationApi
@JvmOverloads
fun getSecrets(options: SecretsManagerOptions, recordsFilter: List<String> = emptyList()): KeeperSecrets {
    val queryOptions = QueryOptions(recordsFilter)
    val (secrets, justBound) = fetchAndDecryptSecrets(options, queryOptions)
    if (justBound) {
        try {
            fetchAndDecryptSecrets(options, queryOptions)
        } catch (e: Exception) {
            println(e)
        }
    }
    return secrets
}

@ExperimentalSerializationApi
@JvmOverloads
fun getSecrets2(options: SecretsManagerOptions, queryOptions: QueryOptions? = null): KeeperSecrets {
    val (secrets, justBound) = fetchAndDecryptSecrets(options, queryOptions)
    if (justBound) {
        try {
            fetchAndDecryptSecrets(options, queryOptions)
        } catch (e: Exception) {
            println(e)
        }
    }
    return secrets
}

@ExperimentalSerializationApi
fun getFolders(options: SecretsManagerOptions): List<KeeperFolder> {
    return fetchAndDecryptFolders(options)
}

// tryGetNotationResults returns a string list with all values specified by the notation or empty list on error.
// It simply logs any errors and continue returning an empty string list on error.
@ExperimentalSerializationApi
fun tryGetNotationResults(options: SecretsManagerOptions, notation: String): List<String> {
    try {
        return getNotationResults(options, notation)
    } catch (e: Exception) {
        println(e.message)
    }
    return emptyList()
}

// Notation:
// keeper://<uid|title>/<field|custom_field>/<type|label>[INDEX][PROPERTY]
// keeper://<uid|title>/file/<filename|fileUID>
// Record title, field label, filename sections need to escape the delimiters /[]\ -> \/ \[ \] \\
//
// GetNotationResults returns selection of the value(s) from a single field as a string list.
// Multiple records or multiple fields found results in error.
// Use record UID or unique record titles and field labels so that notation finds a single record/field.
//
// If field has multiple values use indexes - numeric INDEX specifies the position in the value list
// and PROPERTY specifies a single JSON object property to extract (see examples below for usage)
// If no indexes are provided - whole value list is returned (same as [])
// If PROPERTY is provided then INDEX must be provided too - even if it's empty [] which means all
//
// Extracting two or more but not all field values simultaneously is not supported - use multiple notation requests.
//
// Files are returned as URL safe base64 encoded string of the binary content
//
// Note: Integrations and plugins usually return single string value - result[0] or ""
//
// Examples:
//  RECORD_UID/file/filename.ext             => ["URL Safe Base64 encoded binary content"]
//  RECORD_UID/field/url                     => ["127.0.0.1", "127.0.0.2"] or [] if empty
//  RECORD_UID/field/url[]                   => ["127.0.0.1", "127.0.0.2"] or [] if empty
//  RECORD_UID/field/url[0]                  => ["127.0.0.1"] or error if empty
//  RECORD_UID/custom_field/name[first]      => Error, numeric index is required to access field property
//  RECORD_UID/custom_field/name[][last]     => ["Smith", "Johnson"]
//  RECORD_UID/custom_field/name[0][last]    => ["Smith"]
//  RECORD_UID/custom_field/phone[0][number] => "555-5555555"
//  RECORD_UID/custom_field/phone[1][number] => "777-7777777"
//  RECORD_UID/custom_field/phone[]          => ["{\"number\": \"555-555...\"}", "{\"number\": \"777...\"}"]
//  RECORD_UID/custom_field/phone[0]         => ["{\"number\": \"555-555...\"}"]

// GetNotationResults returns a string list with all values specified by the notation or throws an error.
// Use TryGetNotationResults to just log errors and continue returning an empty string list on error.
@ExperimentalSerializationApi
fun getNotationResults(options: SecretsManagerOptions, notation: String): List<String> {
    val result = mutableListOf<String>()

    val parsedNotation = parseNotation(notation) // prefix, record, selector, footer
    if (parsedNotation.size < 3)
        throw Exception("Invalid notation '$notation'")

    val selector = parsedNotation[2].text?.first ?: // type|title|notes or file|field|custom_field
        throw Exception("Invalid notation '$notation'")
    val recordToken = parsedNotation[1].text?.first ?: // UID or Title
        throw Exception("Invalid notation '$notation'")

    // to minimize traffic - if it looks like a Record UID try to pull a single record
    var records = listOf<KeeperRecord>()
    if (recordToken.matches(Regex("""^[A-Za-z0-9_-]{22}$"""))) {
        val secrets = getSecrets(options, listOf<String>(recordToken))
        records = secrets.records
        if (records.size > 1)
            throw Exception("Notation error - found multiple records with same UID '$recordToken'")
    }

    // If RecordUID is not found - pull all records and search by title
    if (records.isEmpty()) {
        val secrets = getSecrets(options)
        records = secrets.records.filter { it.data.title == recordToken }
    }

    if (records.size > 1)
        throw Exception("Notation error - multiple records match record '$recordToken'")
    if (records.isEmpty())
        throw Exception("Notation error - no records match record '$recordToken'")

    val record = records[0]
    val parameter = parsedNotation[2].parameter?.first
    val index1 = parsedNotation[2].index1?.first
    //val index2 = parsedNotation[2].index2?.first

    when (selector.lowercase()) {
        "type" -> result.add(record.data.type)
        "title" -> result.add(record.data.title)
        "notes" -> if (record.data.notes != null) result.add(record.data.notes!!)
        "file" -> {
            if (parameter == null)
                throw Exception("Notation error - Missing required parameter: filename or file UID for files in record '$recordToken'")
            if ((record.files?.size ?: 0) < 1)
                throw Exception("Notation error - Record $recordToken has no file attachments.")
            val files = record.files!!.filter { parameter == it.data.name || parameter == it.data.title || parameter == it.fileUid }
            // file searches do not use indexes and rely on unique file names or fileUid
            if (files.size > 1)
                throw Exception("Notation error - Record $recordToken has multiple files matching the search criteria '$parameter'")
            if (files.isEmpty())
                throw Exception("Notation error - Record $recordToken has no files matching the search criteria '$parameter'")
            val contents = downloadFile(files[0])
            val text = webSafe64FromBytes(contents)
            result.add(text)
        }
        "field", "custom_field" -> {
            if (parameter == null)
                throw Exception("Notation error - Missing required parameter for the field (type or label): ex. /field/type or /custom_field/MyLabel")

            val fields = when(selector.lowercase()) {
                "field" -> record.data.fields
                "custom_field" -> record.data.custom ?: mutableListOf<KeeperRecordField>()
                else -> throw Exception("Notation error - Expected /field or /custom_field but found /$selector")
            }

            val flds = fields.filter { parameter == fieldType(it) || parameter == it.label }
            if (flds.size > 1)
                throw Exception("Notation error - Record $recordToken has multiple fields matching the search criteria '$parameter'")
            if (flds.isEmpty())
                throw Exception("Notation error - Record $recordToken has no fields matching the search criteria '$parameter'")
            val field = flds[0]
            //val fieldType = fieldType(field)

            val idx = index1?.toIntOrNull() ?: -1 // -1 full value
            // valid only if [] or missing - ex. /field/phone or /field/phone[]
            if (idx == -1 && !(parsedNotation[2].index1?.second.isNullOrEmpty() || parsedNotation[2].index1?.second == "[]"))
                throw Exception("Notation error - Invalid field index $idx")

            val valuesCount = getFieldValuesCount(field)
            if (idx >= valuesCount)
                throw Exception("Notation error - Field index out of bounds $idx >= $valuesCount for field $parameter")

            //val fullObjValue = (parsedNotation[2].index2?.second.isNullOrEmpty() || parsedNotation[2].index2?.second == "[]")
            val objPropertyName = parsedNotation[2].index2?.first

            val res = getFieldStringValues(field, idx, objPropertyName)
            val expectedSize = if (idx >= 0) 1 else valuesCount
            if (res.size != expectedSize)
                println("Notation warning - extracted ${res.size} out of $valuesCount values for '$objPropertyName' property.")
            if (res.isNotEmpty())
                result.addAll(res)
        }
        else -> throw Exception("Invalid notation '$notation'")
    }
    return result
}

@ExperimentalSerializationApi
fun deleteSecret(options: SecretsManagerOptions, recordUids: List<String>): SecretsManagerDeleteResponse {
    val payload = prepareDeletePayload(options.storage, recordUids)
    val responseData = postQuery(options, "delete_secret", payload)
    return nonStrictJson.decodeFromString(bytesToString(responseData))
}

@ExperimentalSerializationApi
fun deleteFolder(options: SecretsManagerOptions, folderUids: List<String>, forceDeletion: Boolean = false): SecretsManagerDeleteResponse {
    val payload = prepareDeleteFolderPayload(options.storage, folderUids, forceDeletion)
    val responseData = postQuery(options, "delete_folder", payload)
    return nonStrictJson.decodeFromString(bytesToString(responseData))
}

@ExperimentalSerializationApi
fun updateSecret(options: SecretsManagerOptions, record: KeeperRecord, transactionType: UpdateTransactionType? = null) {
    updateSecretWithOptions(options, record, UpdateOptions(transactionType, null))
}

@ExperimentalSerializationApi
fun updateSecretWithOptions(options: SecretsManagerOptions, record: KeeperRecord, updateOptions: UpdateOptions? = null) {
    val payload = prepareUpdatePayload(options.storage, record, updateOptions)
    postQuery(options, "update_secret", payload)
}

@ExperimentalSerializationApi
fun completeTransaction(options: SecretsManagerOptions, recordUid: String, rollback: Boolean = false) {
    val payload = prepareCompleteTransactionPayload(options.storage, recordUid)
    val path = if (rollback) "rollback_secret_update" else "finalize_secret_update"
    postQuery(options, path, payload)
}

@ExperimentalSerializationApi
fun addCustomField(record: KeeperRecord, field: KeeperRecordField) {
    if (field.javaClass.superclass == KeeperRecordField::class.java) {
        if (record.data.custom == null)
            record.data.custom = mutableListOf()
        record.data.custom!!.add(field)
    }
}

@ExperimentalSerializationApi
@JvmOverloads
fun createSecret(options: SecretsManagerOptions, folderUid: String, recordData: KeeperRecordData, secrets: KeeperSecrets = getSecrets(options)): String {
    val recordFromFolder = secrets.records.find { it.folderUid == folderUid }
    if (recordFromFolder?.folderKey == null) {
        throw Exception("Unable to create record - folder key for $folderUid not found")
    }
    val payload = prepareCreatePayload(options.storage, CreateOptions(folderUid), recordData, recordFromFolder.folderKey!!)
    postQuery(options, "create_secret", payload)
    return payload.recordUid
}

@ExperimentalSerializationApi
@JvmOverloads
fun createSecret2(options: SecretsManagerOptions, createOptions: CreateOptions, recordData: KeeperRecordData, folders: List<KeeperFolder> = getFolders(options)): String {
    val sharedFolder: KeeperFolder = folders.find { it.folderUid == createOptions.folderUid }
        ?: throw Exception("Unable to create record - folder key for ${createOptions.folderUid} not found")
    val payload = prepareCreatePayload(options.storage, createOptions, recordData, sharedFolder.folderKey)
    postQuery(options, "create_secret", payload)
    return payload.recordUid
}

@ExperimentalSerializationApi
@JvmOverloads
fun createFolder(options: SecretsManagerOptions, createOptions: CreateOptions, folderName: String, folders: List<KeeperFolder> = getFolders(options)): String {
    val sharedFolder: KeeperFolder = folders.find { it.folderUid == createOptions.folderUid }
        ?: throw Exception("Unable to create folder - folder key for ${createOptions.folderUid} not found")
    val payload = prepareCreateFolderPayload(options.storage, createOptions, folderName, sharedFolder.folderKey)
    postQuery(options, "create_folder", payload)
    return payload.folderUid
}

@ExperimentalSerializationApi
@JvmOverloads
fun updateFolder(options: SecretsManagerOptions, folderUid: String, folderName: String, folders: List<KeeperFolder> = getFolders(options)) {
    val folder: KeeperFolder = folders.find { it.folderUid == folderUid }
        ?: throw Exception("Unable to update folder - folder key for $folderUid not found")
    val payload = prepareUpdateFolderPayload(options.storage, folderUid, folderName, folder.folderKey)
    postQuery(options, "update_folder", payload)
}

@ExperimentalSerializationApi
fun uploadFile(options: SecretsManagerOptions, ownerRecord: KeeperRecord, file: KeeperFileUpload): String {
    val payloadAndFile = prepareFileUploadPayload(options.storage, ownerRecord, file)
    val responseData = postQuery(options, "add_file", payloadAndFile.payload)
    val response = nonStrictJson.decodeFromString<SecretsManagerAddFileResponse>(bytesToString(responseData))
    val uploadResult = uploadFile(response.url, response.parameters, payloadAndFile.encryptedFile)
    if (uploadResult.statusCode != response.successStatusCode) {
        throw Exception("Upload failed (${bytesToString(uploadResult.data)}), code ${uploadResult.statusCode}")
    }
    return payloadAndFile.payload.fileRecordUid
}

fun downloadFile(file: KeeperFile): ByteArray {
    return downloadFile(file, file.url)
}

fun downloadThumbnail(file: KeeperFile): ByteArray {
    if (file.thumbnailUrl == null) {
        throw Exception("Thumbnail does not exist for the file ${file.fileUid}")
    }
    return downloadFile(file, file.thumbnailUrl)
}

private fun downloadFile(file: KeeperFile, url: String): ByteArray {
    with(URI.create(url).toURL().openConnection() as HttpsURLConnection) {
        requestMethod = "GET"
        val statusCode = responseCode
        val data = when {
            errorStream != null -> errorStream.readBytes()
            else -> inputStream.readBytes()
        }
        if (statusCode != HTTP_OK) {
            throw Exception(String(data))
        }
        return decrypt(data, file.fileKey)
    }
}

private fun uploadFile(url: String, parameters: String, fileData: ByteArray): KeeperHttpResponse {
    var statusCode: Int
    var data: ByteArray
    val boundary = String.format("----------%x", Instant.now().epochSecond)
    val boundaryBytes: ByteArray = stringToBytes("\r\n--$boundary")
    val paramJson = Json.parseToJsonElement(parameters) as JsonObject
    with(URI.create(url).toURL().openConnection() as HttpsURLConnection) {
        requestMethod = "POST"
        useCaches = false
        doInput = true
        doOutput = true
        setRequestProperty("Content-Type", "multipart/form-data; boundary=$boundary")
        with(outputStream) {
            for (param in paramJson.entries) {
                write(boundaryBytes)
                write(stringToBytes("\r\nContent-Disposition: form-data; name=\"${param.key}\"\r\n\r\n${param.value.jsonPrimitive.content}"))
            }
            write(boundaryBytes)
            write(stringToBytes("\r\nContent-Disposition: form-data; name=\"file\"\r\nContent-Type: application/octet-stream\r\n\r\n"))
            write(fileData)
            write(boundaryBytes)
            write(stringToBytes("--\r\n"))
        }
        statusCode = responseCode
        data = when {
            errorStream != null -> errorStream.readBytes()
            else -> inputStream.readBytes()
        }
    }
    return KeeperHttpResponse(statusCode, data)
}

@ExperimentalSerializationApi
private fun fetchAndDecryptSecrets(
    options: SecretsManagerOptions,
    queryOptions: QueryOptions?
): Pair<KeeperSecrets, Boolean> {
    val storage = options.storage
    val payload = prepareGetPayload(storage, queryOptions)
    val responseData = postQuery(options, "get_secret", payload)
    val jsonString = bytesToString(responseData)
    val response = nonStrictJson.decodeFromString<SecretsManagerResponse>(jsonString)
    var justBound = false
    val appKey: ByteArray
    if (response.encryptedAppKey != null) {
        justBound = true
        val clientKey = storage.getBytes(KEY_CLIENT_KEY) ?: throw Exception("Client key is missing from the storage")
        appKey = decrypt(response.encryptedAppKey, clientKey)
        storage.saveBytes(KEY_APP_KEY, appKey)
        storage.delete(KEY_CLIENT_KEY)
        storage.delete(KEY_PUBLIC_KEY)
        response.appOwnerPublicKey?.let {
            storage.saveString(KEY_OWNER_PUBLIC_KEY, it)
        }
    } else {
        appKey = storage.getBytes(KEY_APP_KEY) ?: throw Exception("App key is missing from the storage")
    }
    val records: MutableList<KeeperRecord> = mutableListOf()
    if (response.records != null) {
        response.records.forEach {
            val recordKey = decrypt(it.recordKey, appKey)
            val decryptedRecord = decryptRecord(it, recordKey)
            if (decryptedRecord != null) {
                records.add(decryptedRecord)
            }
        }
    }
    if (response.folders != null) {
        response.folders.forEach { folder ->
            val folderKey = decrypt(folder.folderKey, appKey)
            folder.records!!.forEach { record ->
                val recordKey = decrypt(record.recordKey, folderKey)
                val decryptedRecord = decryptRecord(record, recordKey)
                if (decryptedRecord != null) {
                    decryptedRecord.folderUid = folder.folderUid
                    decryptedRecord.folderKey = folderKey
                    records.add(decryptedRecord)
                }
            }
        }
    }
    val appData = if (response.appData == null)
        AppData("", "") else
        nonStrictJson.decodeFromString(bytesToString(decrypt(webSafe64ToBytes(response.appData), appKey)))
    val warnings = if (response.warnings == null || response.warnings.isEmpty()) null else response.warnings
    val secrets = KeeperSecrets(
        appData,
        records,
        if (response.expiresOn != null && response.expiresOn > 0) Instant.ofEpochMilli(response.expiresOn) else null,
        warnings)
    return Pair(secrets, justBound)
}

@ExperimentalSerializationApi
private fun decryptRecord(record: SecretsManagerResponseRecord, recordKey: ByteArray): KeeperRecord? {
    val decryptedRecord = decrypt(record.data, recordKey)

    val files: MutableList<KeeperFile> = mutableListOf()

    if (record.files != null) {
        record.files.forEach {
            val fileKey = decrypt(it.fileKey, recordKey)
            val decryptedFile = decrypt(it.data, fileKey)
            files.add(
                KeeperFile(
                    fileKey,
                    it.fileUid,
                    Json.decodeFromString(bytesToString(decryptedFile)),
                    it.url,
                    it.thumbnailUrl
                )
            )
        }
    }

    // When SDK is behind/ahead of record/field type definitions then
    // strict mapping between JSON attributes and object properties
    // will fail on any unknown field/key - currently just log the error
    // and continue without the field - nb! field will be lost on save
    var recordData: KeeperRecordData? = null
    try {
        recordData = Json.decodeFromString<KeeperRecordData>(bytesToString(decryptedRecord))
    } catch (e: Exception) {
        // Get record type safely without parsing the entire record
        val recordType = try {
            val jsonElement = Json.parseToJsonElement(bytesToString(decryptedRecord))
            jsonElement.jsonObject["type"]?.jsonPrimitive?.content ?: "unknown"
        } catch (_: Exception) {
            "unknown"
        }

        // Get detailed error information
        val errorDetails = when (e) {
            is SerializationException -> {
                when {
                    e.message?.contains("Polymorphic serializer was not found") == true -> {
                        val unknownType = e.message?.substringAfter("class discriminator '")?.substringBefore("'")
                        "Unknown field type: '$unknownType'"
                    }
                    e.message?.contains("Encountered unknown key") == true -> {
                        val unknownKey = e.message?.substringAfter("unknown key '")?.substringBefore("'")
                        "Unknown field property: '$unknownKey'"
                    }
                    else -> "Serialization error: ${e.message}"
                }
            }
            else -> "Unexpected error: ${e.message}"
        }

        println("""
        Record ${record.recordUid} (type: $recordType) parsing error:
        Error: $errorDetails
        This may occur if the Keeper Secrets Manager (KSM) SDK version you're using is not compatible with the record's data schema.
        Please ensure that you are using the latest version of the KSM SDK. If the issue persists, contact support@keepersecurity.com for assistance.
        """.trimIndent())

        try {
            // Attempt to parse with non-strict JSON parser for recovery
            recordData = nonStrictJson.decodeFromString<KeeperRecordData>(bytesToString(decryptedRecord))
        } catch (e2: Exception) {
            val secondaryError = when (e2) {
                is SerializationException -> {
                    "Serialization error during non-strict parsing: ${e2.message}"
                }
                else -> "Unexpected error during non-strict parsing: ${e2.message}"
            }
            println("""
            Failed to parse record ${record.recordUid} (type: $recordType) even with non-strict parser.
            Error: $secondaryError
            Record will be skipped.
            """.trimIndent())
        }
    }

    return if (recordData != null) KeeperRecord(recordKey, record.recordUid, null, null, record.innerFolderUid, recordData, record.revision, files) else null
}

@ExperimentalSerializationApi
private fun fetchAndDecryptFolders(
    options: SecretsManagerOptions
): List<KeeperFolder> {
    val storage = options.storage
    val payload = prepareGetPayload(storage, null)
    val responseData = postQuery(options, "get_folders", payload)
    val jsonString = bytesToString(responseData)
    val response = nonStrictJson.decodeFromString<SecretsManagerResponse>(jsonString)
    if (response.folders == null) {
        return emptyList()
    }
    val folders: MutableList<KeeperFolder> = mutableListOf()
    val appKey = storage.getBytes(KEY_APP_KEY) ?: throw Exception("App key is missing from the storage")
    response.folders.forEach { folder ->
        val folderKey: ByteArray = if (folder.parent == null) {
            decrypt(folder.folderKey, appKey)
        } else {
            val sharedFolderKey = getSharedFolderKey(folders, response.folders, folder.parent) ?: throw Exception("Folder data inconsistent - unable to locate shared folder")
            decrypt(folder.folderKey, sharedFolderKey, true)
        }
        val decryptedData = decrypt(folder.data!!, folderKey, true)
        val folderNameJson = bytesToString(decryptedData)
        val folderName = nonStrictJson.decodeFromString<KeeperFolderName>(folderNameJson)
        folders.add(KeeperFolder(folderKey, folder.folderUid, folder.parent, folderName.name))
    }
    return folders
}

private fun getSharedFolderKey(folders: List<KeeperFolder>, responseFolders: List<SecretsManagerResponseFolder>, parent: String): ByteArray? {
    var currentParent = parent
    while (true) {
        val parentFolder = responseFolders.find { x -> x.folderUid == currentParent } ?: return null
        currentParent = parentFolder.parent ?: return folders.find { it.folderUid == parentFolder.folderUid }?.folderKey
    }
}

private fun prepareGetPayload(
    storage: KeyValueStorage,
    queryOptions: QueryOptions?
): GetPayload {
    val clientId = storage.getString(KEY_CLIENT_ID) ?: throw Exception("Client Id is missing from the configuration")
    val payload = GetPayload(
        KEEPER_CLIENT_VERSION,
        clientId,
        null,
        null
    )
    val appKey = storage.getBytes(KEY_APP_KEY)
    if (appKey == null) {
        val publicKey = storage.getBytes(KEY_PUBLIC_KEY) ?: throw Exception("Public key is missing from the storage")
        payload.publicKey = bytesToBase64(publicKey)
    }
    if (queryOptions != null) {
        if (queryOptions.recordsFilter.isNotEmpty()) {
            payload.requestedRecords = queryOptions.recordsFilter
        }
        if (queryOptions.foldersFilter.isNotEmpty()) {
            payload.requestedRecords = queryOptions.foldersFilter
        }
    }
    return payload
}

@ExperimentalSerializationApi
private fun prepareDeletePayload(
    storage: KeyValueStorage,
    recordUids: List<String>
): DeletePayload {
    val clientId = storage.getString(KEY_CLIENT_ID) ?: throw Exception("Client Id is missing from the configuration")
    return DeletePayload(KEEPER_CLIENT_VERSION, clientId, recordUids)
}

@ExperimentalSerializationApi
private fun prepareDeleteFolderPayload(
    storage: KeyValueStorage,
    folderUids: List<String>,
    forceDeletion: Boolean
): DeleteFolderPayload {
    val clientId = storage.getString(KEY_CLIENT_ID) ?: throw Exception("Client Id is missing from the configuration")
    return DeleteFolderPayload(KEEPER_CLIENT_VERSION, clientId, folderUids, forceDeletion)
}

@ExperimentalSerializationApi
private fun prepareUpdatePayload(
    storage: KeyValueStorage,
    record: KeeperRecord,
    updateOptions: UpdateOptions? = null
): UpdatePayload {
    val clientId = storage.getString(KEY_CLIENT_ID) ?: throw Exception("Client Id is missing from the configuration")

    updateOptions?.linksToRemove?.takeIf { it.isNotEmpty() }?.let {
        val frefs = record.data.getField<FileRef>()
        if (frefs?.value?.isNotEmpty() == true){
            frefs.value.removeAll(it)
        }
    }

    val recordBytes = stringToBytes(Json.encodeToString(record.data))
    val encryptedRecord = encrypt(recordBytes, record.recordKey)

    return UpdatePayload(
        clientVersion = KEEPER_CLIENT_VERSION,
        clientId = clientId,
        recordUid = record.recordUid,
        data = webSafe64FromBytes(encryptedRecord),
        revision = record.revision,
        transactionType = updateOptions?.transactionType,
        links2Remove = updateOptions?.linksToRemove
    )
}

@ExperimentalSerializationApi
private fun prepareCompleteTransactionPayload(
    storage: KeyValueStorage,
    recordUid: String
): CompleteTransactionPayload {
    val clientId = storage.getString(KEY_CLIENT_ID) ?: throw Exception("Client Id is missing from the configuration")
    return CompleteTransactionPayload(KEEPER_CLIENT_VERSION, clientId, recordUid)
}

@ExperimentalSerializationApi
private fun prepareCreatePayload(
    storage: KeyValueStorage,
    createOptions: CreateOptions,
    recordData: KeeperRecordData,
    folderKey: ByteArray
): CreatePayload {
    val clientId = storage.getString(KEY_CLIENT_ID) ?: throw Exception("Client Id is missing from the configuration")
    val ownerPublicKey = storage.getBytes(KEY_OWNER_PUBLIC_KEY) ?: throw Exception("Application owner public key is missing from the configuration")
    val recordBytes = stringToBytes(Json.encodeToString(recordData))
    val recordKey = getRandomBytes(32)
    val recordUid = generateUid()
    val encryptedRecord = encrypt(recordBytes, recordKey)
    val encryptedRecordKey = publicEncrypt(recordKey, ownerPublicKey)
    val encryptedFolderKey = encrypt(recordKey, folderKey)
    return CreatePayload(KEEPER_CLIENT_VERSION, clientId,
        webSafe64FromBytes(recordUid),
        bytesToBase64(encryptedRecordKey),
        createOptions.folderUid,
        bytesToBase64(encryptedFolderKey),
        webSafe64FromBytes(encryptedRecord),
        createOptions.subFolderUid)
}

@ExperimentalSerializationApi
private fun prepareCreateFolderPayload(
    storage: KeyValueStorage,
    createOptions: CreateOptions,
    folderName: String,
    sharedFolderKey: ByteArray
): CreateFolderPayload {
    val clientId = storage.getString(KEY_CLIENT_ID) ?: throw Exception("Client Id is missing from the configuration")
    val folderDataBytes = stringToBytes(Json.encodeToString(KeeperFolderName(folderName)))
    val folderKey = getRandomBytes(32)
    val folderUid = generateUid()
    val encryptedFolderData = encrypt(folderDataBytes, folderKey, true)
    val encryptedFolderKey = encrypt(folderKey, sharedFolderKey, true)
    return CreateFolderPayload(KEEPER_CLIENT_VERSION, clientId,
        webSafe64FromBytes(folderUid),
        createOptions.folderUid,
        webSafe64FromBytes(encryptedFolderKey),
        webSafe64FromBytes(encryptedFolderData),
        createOptions.subFolderUid)
}

@ExperimentalSerializationApi
private fun prepareUpdateFolderPayload(
    storage: KeyValueStorage,
    folderUid: String,
    folderName: String,
    folderKey: ByteArray
): UpdateFolderPayload {
    val clientId = storage.getString(KEY_CLIENT_ID) ?: throw Exception("Client Id is missing from the configuration")
    val folderDataBytes = stringToBytes(Json.encodeToString(KeeperFolderName(folderName)))
    val encryptedFolderData = encrypt(folderDataBytes, folderKey, true)
    return UpdateFolderPayload(KEEPER_CLIENT_VERSION, clientId,
        folderUid,
        webSafe64FromBytes(encryptedFolderData))
}

@ExperimentalSerializationApi
private fun prepareFileUploadPayload(
    storage: KeyValueStorage,
    ownerRecord: KeeperRecord,
    file: KeeperFileUpload
): FileUploadPayloadAndFile {
    val clientId = storage.getString(KEY_CLIENT_ID) ?: throw Exception("Client Id is missing from the configuration")
    val ownerPublicKey = storage.getBytes(KEY_OWNER_PUBLIC_KEY) ?: throw Exception("Application owner public key is missing from the configuration")

    val fileData = KeeperFileData(
        file.title,
        file.name,
        file.type,
        file.data.size.toLong(),
        Instant.now().toEpochMilli()
    )

    val fileRecordBytes = stringToBytes(Json.encodeToString(fileData))
    val fileRecordKey = getRandomBytes(32)
    val fileRecordUid = webSafe64FromBytes(getRandomBytes(16))
    val encryptedFileRecord = encrypt(fileRecordBytes, fileRecordKey)
    val encryptedFileRecordKey = publicEncrypt(fileRecordKey, ownerPublicKey)
    val encryptedLinkKey = encrypt(fileRecordKey, ownerRecord.recordKey)
    val encryptedFileData = encrypt(file.data, fileRecordKey)

    val fileRef = ownerRecord.data.getField<FileRef>()
    if (fileRef == null) {
        ownerRecord.data.fields.add(FileRef(value = mutableListOf(fileRecordUid)))
    } else {
        fileRef.value.add(fileRecordUid)
    }
    val ownerRecordBytes = stringToBytes(Json.encodeToString(ownerRecord.data))
    val encryptedOwnerRecord = encrypt(ownerRecordBytes, ownerRecord.recordKey)

    return FileUploadPayloadAndFile(
        FileUploadPayload(KEEPER_CLIENT_VERSION, clientId,
            fileRecordUid,
            bytesToBase64(encryptedFileRecordKey),
            webSafe64FromBytes(encryptedFileRecord),
            ownerRecord.recordUid,
            webSafe64FromBytes(encryptedOwnerRecord),
            ownerRecord.revision,
            bytesToBase64(encryptedLinkKey),
            encryptedFileData.size
        ),
        encryptedFileData
    )
}

fun cachingPostFunction(url: String, transmissionKey: TransmissionKey, payload: EncryptedPayload): KeeperHttpResponse {
    return try {
        val response = postFunction(url, transmissionKey, payload, false)
        if (response.statusCode == HTTP_OK) {
            saveCachedValue(transmissionKey.key + response.data)
        }
        response
    } catch (e: Exception) {
        val cachedData = getCachedValue()
        val cachedTransmissionKey = cachedData.copyOfRange(0, 32)
        transmissionKey.key = cachedTransmissionKey
        val data = cachedData.copyOfRange(32, cachedData.size)
        KeeperHttpResponse(HTTP_OK, data)
    }
}

fun postFunction(
    url: String,
    transmissionKey: TransmissionKey,
    payload: EncryptedPayload,
    allowUnverifiedCertificate: Boolean
): KeeperHttpResponse {
    var statusCode: Int
    var data: ByteArray
    with(URI.create(url).toURL().openConnection() as HttpsURLConnection) {
        if (allowUnverifiedCertificate) {
            sslSocketFactory = trustAllSocketFactory()
        }
        requestMethod = "POST"
        doOutput = true
        setRequestProperty("PublicKeyId", transmissionKey.publicKeyId.toString())
        setRequestProperty("TransmissionKey", bytesToBase64(transmissionKey.encryptedKey))
        setRequestProperty("Authorization", "Signature ${bytesToBase64(payload.signature)}")
        outputStream.write(payload.payload)
        outputStream.flush()
        statusCode = responseCode
        data = when {
            errorStream != null -> errorStream.readBytes()
            else -> inputStream.readBytes()
        }
    }
    return KeeperHttpResponse(statusCode, data)
}

@ExperimentalSerializationApi
private val nonStrictJson = Json {
    ignoreUnknownKeys = true
    isLenient = true
    coerceInputValues = true
    allowTrailingComma = true
}

var keyId = 7

@Suppress("SpellCheckingInspection")
private val keeperPublicKeys = listOf(
    "BK9w6TZFxE6nFNbMfIpULCup2a8xc6w2tUTABjxny7yFmxW0dAEojwC6j6zb5nTlmb1dAx8nwo3qF7RPYGmloRM",
    "BKnhy0obglZJK-igwthNLdknoSXRrGB-mvFRzyb_L-DKKefWjYdFD2888qN1ROczz4n3keYSfKz9Koj90Z6w_tQ",
    "BAsPQdCpLIGXdWNLdAwx-3J5lNqUtKbaOMV56hUj8VzxE2USLHuHHuKDeno0ymJt-acxWV1xPlBfNUShhRTR77g",
    "BNYIh_Sv03nRZUUJveE8d2mxKLIDXv654UbshaItHrCJhd6cT7pdZ_XwbdyxAOCWMkBb9AZ4t1XRCsM8-wkEBRg",
    "BA6uNfeYSvqagwu4TOY6wFK4JyU5C200vJna0lH4PJ-SzGVXej8l9dElyQ58_ljfPs5Rq6zVVXpdDe8A7Y3WRhk",
    "BMjTIlXfohI8TDymsHxo0DqYysCy7yZGJ80WhgOBR4QUd6LBDA6-_318a-jCGW96zxXKMm8clDTKpE8w75KG-FY",
    "BJBDU1P1H21IwIdT2brKkPqbQR0Zl0TIHf7Bz_OO9jaNgIwydMkxt4GpBmkYoprZ_DHUGOrno2faB7pmTR7HhuI",
    "BJFF8j-dH7pDEw_U347w2CBM6xYM8Dk5fPPAktjib-opOqzvvbsER-WDHM4ONCSBf9O_obAHzCyygxmtpktDuiE",
    "BDKyWBvLbyZ-jMueORl3JwJnnEpCiZdN7yUvT0vOyjwpPBCDf6zfL4RWzvSkhAAFnwOni_1tQSl8dfXHbXqXsQ8",
    "BDXyZZnrl0tc2jdC5I61JjwkjK2kr7uet9tZjt8StTiJTAQQmnVOYBgbtP08PWDbecxnHghx3kJ8QXq1XE68y8c",
    "BFX68cb97m9_sweGdOVavFM3j5ot6gveg6xT4BtGahfGhKib-zdZyO9pwvv1cBda9ahkSzo1BQ4NVXp9qRyqVGU"
).associateBy({ keyId++ }, { webSafe64ToBytes(it) })

private fun generateTransmissionKey(storage: KeyValueStorage): TransmissionKey {
    val transmissionKey = if (TestStubs.transmissionKeyStubReady()) {
        TestStubs.transmissionKeyStub()
    } else {
        getRandomBytes(32)
    }
    val keyNumber: Int = storage.getString(KEY_SERVER_PUBIC_KEY_ID)?.toInt() ?: 7
    val keeperPublicKey = keeperPublicKeys[keyNumber] ?: throw Exception("Key number $keyNumber is not supported")
    val encryptedKey = publicEncrypt(transmissionKey, keeperPublicKey)
    return TransmissionKey(keyNumber, transmissionKey, encryptedKey)
}

@ExperimentalSerializationApi
private inline fun <reified T> encryptAndSignPayload(
    storage: KeyValueStorage,
    transmissionKey: TransmissionKey,
    payload: T
): EncryptedPayload {
    val payloadBytes = stringToBytes(Json.encodeToString(payload))
    val encryptedPayload = encrypt(payloadBytes, transmissionKey.key)
    val privateKey = storage.getBytes(KEY_PRIVATE_KEY) ?: throw Exception("Private key is missing from the storage")
    val signatureBase = transmissionKey.encryptedKey + encryptedPayload
    val signature = sign(signatureBase, privateKey)
    return EncryptedPayload(encryptedPayload, signature)
}

@ExperimentalSerializationApi
private inline fun <reified T> postQuery(
    options: SecretsManagerOptions,
    path: String,
    payload: T
): ByteArray {
    val hostName = options.storage.getString(KEY_HOSTNAME) ?: throw Exception("hostname is missing from the storage")
    val url = "https://${hostName}/api/rest/sm/v1/${path}"
    while (true) {
        val transmissionKey = generateTransmissionKey(options.storage)
        val encryptedPayload = encryptAndSignPayload(options.storage, transmissionKey, payload)
        val response = if (options.queryFunction == null) {
            postFunction(url, transmissionKey, encryptedPayload, options.allowUnverifiedCertificate)
        } else {
            options.queryFunction.invoke(url, transmissionKey, encryptedPayload)
        }
        if (response.statusCode != HTTP_OK) {
            val errorMessage = String(response.data)
            try {
                val error = nonStrictJson.decodeFromString<KeeperError>(errorMessage)
                if (error.error == "key") {
                    options.storage.saveString(KEY_SERVER_PUBIC_KEY_ID, error.key_id.toString())
                    continue
                }
            } catch (_: Exception) {
            }
            throw Exception(errorMessage)
        }
        if (response.data.isEmpty()) {
            return response.data
        }
        return decrypt(response.data, transmissionKey.key)
    }
}

private fun trustAllSocketFactory(): SSLSocketFactory {
    val trustAllCerts: Array<TrustManager> = arrayOf(
        object : X509TrustManager {
            private val AcceptedIssuers = arrayOf<X509Certificate>()
            override fun checkClientTrusted(
                certs: Array<X509Certificate?>?, authType: String?
            ) {
            }

            override fun checkServerTrusted(
                certs: Array<X509Certificate?>?, authType: String?
            ) {
            }

            override fun getAcceptedIssuers(): Array<X509Certificate> {
                return AcceptedIssuers
            }
        }
    )
    val sslContext = SSLContext.getInstance("TLS")
    try {
        sslContext.init(null, trustAllCerts, SecureRandom())
    } catch (e: NoSuchAlgorithmException) {
        e.printStackTrace()
    } catch (e: KeyManagementException) {
        e.printStackTrace()
    }
    return sslContext.socketFactory
}

internal object TestStubs {
    lateinit var transmissionKeyStub: () -> ByteArray

    fun transmissionKeyStubReady(): Boolean {
        return this::transmissionKeyStub.isInitialized
    }
}<|MERGE_RESOLUTION|>--- conflicted
+++ resolved
@@ -18,11 +18,7 @@
 import java.util.concurrent.*
 import javax.net.ssl.*
 
-<<<<<<< HEAD
-const val KEEPER_CLIENT_VERSION = "mj17.0.0"
-=======
 const val KEEPER_CLIENT_VERSION = "mj17.0.1"
->>>>>>> 7b717260
 
 const val KEY_HOSTNAME = "hostname" // base url for the Secrets Manager service
 const val KEY_SERVER_PUBIC_KEY_ID = "serverPublicKeyId"
