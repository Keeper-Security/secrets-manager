@file:JvmName("SecretsManager")

package com.keepersecurity.secretsManager.core

import kotlinx.serialization.*
import kotlinx.serialization.json.Json
import kotlinx.serialization.json.JsonObject
import kotlinx.serialization.json.jsonPrimitive
import java.net.HttpURLConnection.HTTP_OK
import java.net.URL
import java.security.KeyManagementException
import java.security.NoSuchAlgorithmException
import java.security.SecureRandom
import java.security.cert.X509Certificate
import java.time.Instant
import java.util.*
import java.util.concurrent.*
import javax.net.ssl.*

const val KEEPER_CLIENT_VERSION = "mj16.5.3"

const val KEY_HOSTNAME = "hostname" // base url for the Secrets Manager service
const val KEY_SERVER_PUBIC_KEY_ID = "serverPublicKeyId"
const val KEY_CLIENT_ID = "clientId"
const val KEY_CLIENT_KEY = "clientKey" // The key that is used to identify the client before public key
const val KEY_APP_KEY = "appKey" // The application key with which all secrets are encrypted
const val KEY_OWNER_PUBLIC_KEY = "appOwnerPublicKey" // The application owner public key, to create records
const val KEY_PRIVATE_KEY = "privateKey" // The client's private key
const val KEY_PUBLIC_KEY = "publicKey" // The client's public key

private const val CLIENT_ID_HASH_TAG = "KEEPER_SECRETS_MANAGER_CLIENT_ID" // Tag for hashing the client key to client id

interface KeyValueStorage {
    fun getString(key: String): String?
    fun saveString(key: String, value: String)
    fun getBytes(key: String): ByteArray?
    fun saveBytes(key: String, value: ByteArray)
    fun delete(key: String)
}

data class SecretsManagerOptions @JvmOverloads constructor(
    val storage: KeyValueStorage,
    val queryFunction: QueryFunction? = null,
    val allowUnverifiedCertificate: Boolean = false
) {
    init {
        testSecureRandom()
    }
}

data class QueryOptions @JvmOverloads constructor(
    val recordsFilter: List<String> = emptyList(),
    val foldersFilter: List<String> = emptyList(),
)

data class CreateOptions @JvmOverloads constructor(
    val folderUid: String,
    val subFolderUid: String? = null,
)

typealias QueryFunction = (url: String, transmissionKey: TransmissionKey, payload: EncryptedPayload) -> KeeperHttpResponse

data class TransmissionKey(var publicKeyId: Int, var key: ByteArray, val encryptedKey: ByteArray)
data class KeeperHttpResponse(val statusCode: Int, val data: ByteArray)

@Serializable
data class KeeperError(val key_id: Int, val error: String)

abstract class CommonPayload {
    abstract val clientVersion: String
    abstract val clientId: String
}

@Serializable
private data class GetPayload(
    override val clientVersion: String,
    override val clientId: String,
    var publicKey: String? = null,
    var requestedRecords: List<String>? = null,
    var requestedFolders: List<String>? = null
): CommonPayload()

@Serializable
enum class UpdateTransactionType(printableName: String) {
    @SerialName("general") GENERAL("general"),
    @SerialName("rotation") ROTATION("rotation")
}

@Serializable
private data class UpdatePayload(
    override val clientVersion: String,
    override val clientId: String,
    val recordUid: String,
    val data: String,
<<<<<<< HEAD
    val revision: Long
): CommonPayload()
=======
    val revision: Long? = null,
    val transactionType: UpdateTransactionType? = null
)

@Serializable
private data class CompleteTransactionPayload(
    val clientVersion: String,
    val clientId: String,
    val recordUid: String
)
>>>>>>> d325c52d

@Serializable
private data class CreatePayload(
    override val clientVersion: String,
    override val clientId: String,
    val recordUid: String,
    val recordKey: String,
    val folderUid: String,
    val folderKey: String,
    val data: String,
    val subFolderUid: String?
): CommonPayload()

@Serializable
private data class DeletePayload(
    override val clientVersion: String,
    override val clientId: String,
    val recordUids: List<String>? = null,
): CommonPayload()

@Serializable
private data class DeleteFolderPayload(
    override val clientVersion: String,
    override val clientId: String,
    val folderUids: List<String>? = null,
    val forceDeletion: Boolean
): CommonPayload()

@Serializable
private data class CreateFolderPayload(
    override val clientVersion: String,
    override val clientId: String,
    val folderUid: String,
    val sharedFolderUid: String,
    val sharedFolderKey: String,
    val data: String,
    val parentUid: String?
): CommonPayload()

@Serializable
private data class UpdateFolderPayload(
    override val clientVersion: String,
    override val clientId: String,
    val folderUid: String,
    val data: String
): CommonPayload()

@Serializable
private data class FileUploadPayload(
    override val clientVersion: String,
    override val clientId: String,
    val fileRecordUid: String,
    val fileRecordKey: String,
    val fileRecordData: String,
    val ownerRecordUid: String,
    val ownerRecordData: String,
    val linkKey: String,
    val fileSize: Int, // we will not allow upload size > 2GB due to memory constraints
): CommonPayload()

data class EncryptedPayload(val payload: ByteArray, val signature: ByteArray)

private data class FileUploadPayloadAndFile(val payload: FileUploadPayload, val encryptedFile: ByteArray)

@Serializable
private data class SecretsManagerResponseFolder(
    val folderUid: String,
    val folderKey: String,
    val data: String?,
    val parent: String?,
    val records: List<SecretsManagerResponseRecord>?
)

@Serializable
private data class SecretsManagerResponseRecord(
    val recordUid: String,
    val recordKey: String,
    val data: String,
    val revision: Long,
    val isEditable: Boolean,
    val files: List<SecretsManagerResponseFile>?
)

@Serializable
private data class SecretsManagerResponseFile(
    val fileUid: String,
    val fileKey: String,
    val data: String,
    val url: String,
    val thumbnailUrl: String?
)

@Serializable
private data class SecretsManagerResponse(
    val appData: String? = null,
    val encryptedAppKey: String?,
    val appOwnerPublicKey: String? = null,
    val folders: List<SecretsManagerResponseFolder>?,
    val records: List<SecretsManagerResponseRecord>?,
    val expiresOn: Long? = null,
    val warnings: List<String>? = null
)

@Serializable
data class SecretsManagerDeleteResponse(
    val records: List<SecretsManagerDeleteResponseRecord>
)

@Serializable
data class SecretsManagerDeleteResponseRecord(
    val errorMessage: String? = null,
    val recordUid: String,
    val responseCode: String
)

@Serializable
private data class SecretsManagerAddFileResponse(
    val url: String,
    val parameters: String,
    val successStatusCode: Int
)

data class KeeperSecrets(val appData: AppData, val records: List<KeeperRecord>, val expiresOn: Instant? = null, val warnings: List<String>? = null) {
    fun getRecordByUid(recordUid: String): KeeperRecord? {
        return records.find { it.recordUid == recordUid }
    }

    fun getSecretsByTitle(recordTitle: String): List<KeeperRecord> {
        return records.filter { it.data.title == recordTitle }
    }

    fun getSecretByTitle(recordTitle: String): KeeperRecord? {
        return records.find { it.data.title == recordTitle }
    }
}

@Serializable
data class AppData(val title: String, val type: String)

data class KeeperRecord(
    val recordKey: ByteArray,
    val recordUid: String,
    var folderUid: String? = null,
    var folderKey: ByteArray? = null,
    val data: KeeperRecordData,
    val revision: Long,
    val files: List<KeeperFile>? = null
) {
    fun getPassword(): String? {
        val passwordField = data.getField<Password>() ?: return null
        return if (passwordField.value.size > 0) passwordField.value[0] else null
    }

    fun getTitle(): String {
        return data.title
    }

    fun getType(): String {
        return data.type
    }

    fun updatePassword(newPassword: String) {
        val passwordField = data.getField<Password>() ?: throw Exception("Password field is not present on the record $recordUid")

        if (passwordField.value.size == 0)
            passwordField.value.add(newPassword)
        else
            passwordField.value[0] = newPassword
    }

    fun getFileByName(fileName: String): KeeperFile? {
        return files?.find { it.data.name == fileName }
    }

    fun getFileByUid(fileUid: String): KeeperFile? {
        return files?.find { it.fileUid == fileUid }
    }
}

data class KeeperFolder(
    val folderKey: ByteArray,
    val folderUid: String,
    val parentUid: String? = null,
    val name: String
)

@Serializable
data class KeeperFolderName(
    val name: String
)

data class KeeperFile(
    val fileKey: ByteArray,
    val fileUid: String,
    val data: KeeperFileData,
    val url: String,
    val thumbnailUrl: String?
)

data class KeeperFileUpload(
    val name: String,
    val title: String,
    val type: String?,
    val data: ByteArray
)

@JvmOverloads
fun initializeStorage(storage: KeyValueStorage, oneTimeToken: String, hostName: String? = null) {
    val tokenParts = oneTimeToken.split(':')
    val host: String
    val clientKey: String
    if (tokenParts.size == 1) {
        host = hostName ?: throw Exception("The hostname must be present in the token or as a parameter")
        clientKey = oneTimeToken
    } else {
        host = when (tokenParts[0].uppercase(Locale.getDefault())) {
            "US" -> "keepersecurity.com"
            "EU" -> "keepersecurity.eu"
            "AU" -> "keepersecurity.com.au"
            "GOV" -> "govcloud.keepersecurity.us"
            "JP" -> "keepersecurity.jp"
            "CA" -> "keepersecurity.ca"
            else -> tokenParts[0]
        }
        clientKey = tokenParts[1]
    }
    val clientKeyBytes = webSafe64ToBytes(clientKey)
    val clientKeyHash = hash(clientKeyBytes, CLIENT_ID_HASH_TAG)
    val clientId = bytesToBase64(clientKeyHash)
    val existingClientId = storage.getString(KEY_CLIENT_ID)
    if (existingClientId != null) {
        if (clientId == existingClientId) {
            return   // the storage is already initialized
        }
        throw Exception("The storage is already initialized with a different client Id (${existingClientId})")
    }
    storage.saveString(KEY_HOSTNAME, host)
    storage.saveString(KEY_CLIENT_ID, clientId)
    storage.saveBytes(KEY_CLIENT_KEY, clientKeyBytes)
    val keyPair = generateKeyPair()
    storage.saveBytes(KEY_PRIVATE_KEY, keyPair.private.encoded) // private key is stored in DER, to be compatible with other SDK's
    storage.saveBytes(KEY_PUBLIC_KEY, extractPublicRaw(keyPair.public)) // public key stored raw
}

private const val FAST_SECURE_RANDOM_PREFIX = "Fast SecureRandom detected! "
private const val SLOW_SECURE_RANDOM_PREFIX = "Slow SecureRandom detected! "
private const val SLOW_SECURE_RANDOM_MESSAGE = " Install one of the following entropy sources to improve speed of random number generator on your platform: 'haveged' or 'rng-tools'"
private var SecureRandomTestResult = ""

private fun testSecureRandom() {
    if (SecureRandomTestResult.isNotBlank()) {
        if (SecureRandomTestResult.startsWith(SLOW_SECURE_RANDOM_PREFIX)) {
            println(SecureRandomTestResult)
        }
        return
    }
    val es = Executors.newSingleThreadExecutor()
    val future = es.submit(Callable {
        // on some Linux machines the default secure random provider is blocking
        // and waiting too long for entropy to accumulate.
        val secureRandom = SecureRandom.getInstanceStrong()
        secureRandom.nextInt() // could block for many seconds
        true
    })

    try {
        future.get(3, TimeUnit.SECONDS)
        SecureRandomTestResult = FAST_SECURE_RANDOM_PREFIX
    } catch (e: TimeoutException) {
        SecureRandomTestResult = SLOW_SECURE_RANDOM_PREFIX + SLOW_SECURE_RANDOM_MESSAGE
        println(SecureRandomTestResult)
        future.cancel(true)
        throw SecureRandomSlowGenerationException(SecureRandomTestResult)
    } catch (e: InterruptedException) {
        throw SecureRandomException(e.message ?: e.localizedMessage)
    } catch (e: ExecutionException) {
        throw SecureRandomException(e.message ?: e.localizedMessage)
    } catch (e: Exception) {
        throw SecureRandomException(e.message ?: e.localizedMessage)
    }

    es.shutdown()
}

@ExperimentalSerializationApi
@JvmOverloads
fun getSecrets(options: SecretsManagerOptions, recordsFilter: List<String> = emptyList()): KeeperSecrets {
    val queryOptions = QueryOptions(recordsFilter)
    val (secrets, justBound) = fetchAndDecryptSecrets(options, queryOptions)
    if (justBound) {
        try {
            fetchAndDecryptSecrets(options, queryOptions)
        } catch (e: Exception) {
            println(e)
        }
    }
    return secrets
}

@ExperimentalSerializationApi
@JvmOverloads
fun getSecrets2(options: SecretsManagerOptions, queryOptions: QueryOptions? = null): KeeperSecrets {
    val (secrets, justBound) = fetchAndDecryptSecrets(options, queryOptions)
    if (justBound) {
        try {
            fetchAndDecryptSecrets(options, queryOptions)
        } catch (e: Exception) {
            println(e)
        }
    }
    return secrets
}

@ExperimentalSerializationApi
fun getFolders(options: SecretsManagerOptions): List<KeeperFolder> {
    return fetchAndDecryptFolders(options)
}

// tryGetNotationResults returns a string list with all values specified by the notation or empty list on error.
// It simply logs any errors and continue returning an empty string list on error.
@ExperimentalSerializationApi
fun tryGetNotationResults(options: SecretsManagerOptions, notation: String): List<String> {
    try {
        return getNotationResults(options, notation)
    } catch (e: Exception) {
        println(e.message)
    }
    return emptyList()
}

// Notation:
// keeper://<uid|title>/<field|custom_field>/<type|label>[INDEX][PROPERTY]
// keeper://<uid|title>/file/<filename|fileUID>
// Record title, field label, filename sections need to escape the delimiters /[]\ -> \/ \[ \] \\
//
// GetNotationResults returns selection of the value(s) from a single field as a string list.
// Multiple records or multiple fields found results in error.
// Use record UID or unique record titles and field labels so that notation finds a single record/field.
//
// If field has multiple values use indexes - numeric INDEX specifies the position in the value list
// and PROPERTY specifies a single JSON object property to extract (see examples below for usage)
// If no indexes are provided - whole value list is returned (same as [])
// If PROPERTY is provided then INDEX must be provided too - even if it's empty [] which means all
//
// Extracting two or more but not all field values simultaneously is not supported - use multiple notation requests.
//
// Files are returned as URL safe base64 encoded string of the binary content
//
// Note: Integrations and plugins usually return single string value - result[0] or ""
//
// Examples:
//  RECORD_UID/file/filename.ext             => ["URL Safe Base64 encoded binary content"]
//  RECORD_UID/field/url                     => ["127.0.0.1", "127.0.0.2"] or [] if empty
//  RECORD_UID/field/url[]                   => ["127.0.0.1", "127.0.0.2"] or [] if empty
//  RECORD_UID/field/url[0]                  => ["127.0.0.1"] or error if empty
//  RECORD_UID/custom_field/name[first]      => Error, numeric index is required to access field property
//  RECORD_UID/custom_field/name[][last]     => ["Smith", "Johnson"]
//  RECORD_UID/custom_field/name[0][last]    => ["Smith"]
//  RECORD_UID/custom_field/phone[0][number] => "555-5555555"
//  RECORD_UID/custom_field/phone[1][number] => "777-7777777"
//  RECORD_UID/custom_field/phone[]          => ["{\"number\": \"555-555...\"}", "{\"number\": \"777...\"}"]
//  RECORD_UID/custom_field/phone[0]         => ["{\"number\": \"555-555...\"}"]

// GetNotationResults returns a string list with all values specified by the notation or throws an error.
// Use TryGetNotationResults to just log errors and continue returning an empty string list on error.
@ExperimentalSerializationApi
fun getNotationResults(options: SecretsManagerOptions, notation: String): List<String> {
    val result = mutableListOf<String>()

    val parsedNotation = parseNotation(notation) // prefix, record, selector, footer
    if (parsedNotation.size < 3)
        throw Exception("Invalid notation '$notation'")

    val selector = parsedNotation[2].text?.first ?: // type|title|notes or file|field|custom_field
        throw Exception("Invalid notation '$notation'")
    val recordToken = parsedNotation[1].text?.first ?: // UID or Title
        throw Exception("Invalid notation $'notation'")

    // to minimize traffic - if it looks like a Record UID try to pull a single record
    var records = listOf<KeeperRecord>()
    if (recordToken.matches(Regex("""^[A-Za-z0-9_-]{22}$"""))) {
        val secrets = getSecrets(options, listOf<String>(recordToken))
        records = secrets.records
        if (records.size > 1)
            throw Exception("Notation error - found multiple records with same UID '$recordToken'")
    }

    // If RecordUID is not found - pull all records and search by title
    if (records.isEmpty()) {
        val secrets = getSecrets(options)
        records = secrets.records.filter { it.data.title == recordToken }
    }

    if (records.size > 1)
        throw Exception("Notation error - multiple records match record '$recordToken'")
    if (records.isEmpty())
        throw Exception("Notation error - no records match record '$recordToken'")

    val record = records[0]
    val parameter = parsedNotation[2].parameter?.first
    val index1 = parsedNotation[2].index1?.first
    //val index2 = parsedNotation[2].index2?.first

    when (selector.lowercase()) {
        "type" -> result.add(record.data.type)
        "title" -> result.add(record.data.title)
        "notes" -> if (record.data.notes != null) result.add(record.data.notes!!)
        "file" -> {
            if (parameter == null)
                throw Exception("Notation error - Missing required parameter: filename or file UID for files in record '$recordToken'")
            if ((record.files?.size ?: 0) < 1)
                throw Exception("Notation error - Record $recordToken has no file attachments.")
            val files = record.files!!.filter { parameter == it.data.name || parameter == it.data.title || parameter == it.fileUid }
            // file searches do not use indexes and rely on unique file names or fileUid
            if (files.size > 1)
                throw Exception("Notation error - Record $recordToken has multiple files matching the search criteria '$parameter'")
            if (files.isEmpty())
                throw Exception("Notation error - Record $recordToken has no files matching the search criteria '$parameter'")
            val contents = downloadFile(files[0])
            val text = webSafe64FromBytes(contents)
            result.add(text)
        }
        "field", "custom_field" -> {
            if (parameter == null)
                throw Exception("Notation error - Missing required parameter for the field (type or label): ex. /field/type or /custom_field/MyLabel")

            val fields = when(selector.lowercase()) {
                "field" -> record.data.fields
                "custom_field" -> record.data.custom ?: mutableListOf<KeeperRecordField>()
                else -> throw Exception("Notation error - Expected /field or /custom_field but found /$selector")
            }

            val flds = fields.filter { parameter == fieldType(it) || parameter == it.label }
            if (flds.size > 1)
                throw Exception("Notation error - Record $recordToken has multiple fields matching the search criteria '$parameter'")
            if (flds.isEmpty())
                throw Exception("Notation error - Record $recordToken has no fields matching the search criteria '$parameter'")
            val field = flds[0]
            //val fieldType = fieldType(field)

            val idx = index1?.toIntOrNull() ?: -1 // -1 full value
            // valid only if [] or missing - ex. /field/phone or /field/phone[]
            if (idx == -1 && !(parsedNotation[2].index1?.second.isNullOrEmpty() || parsedNotation[2].index1?.second == "[]"))
                throw Exception("Notation error - Invalid field index $idx")

            val valuesCount = getFieldValuesCount(field)
            if (idx >= valuesCount)
                throw Exception("Notation error - Field index out of bounds $idx >= $valuesCount for field $parameter")

            //val fullObjValue = (parsedNotation[2].index2?.second.isNullOrEmpty() || parsedNotation[2].index2?.second == "[]")
            val objPropertyName = parsedNotation[2].index2?.first

            val res = getFieldStringValues(field, idx, objPropertyName)
            val expectedSize = if (idx >= 0) 1 else valuesCount
            if (res.size != expectedSize)
                println("Notation warning - extracted ${res.size} out of $valuesCount values for '$objPropertyName' property.")
            if (res.isNotEmpty())
                result.addAll(res)
        }
        else -> throw Exception("Invalid notation '$notation'")
    }
    return result
}

@ExperimentalSerializationApi
fun deleteSecret(options: SecretsManagerOptions, recordUids: List<String>): SecretsManagerDeleteResponse {
    val payload = prepareDeletePayload(options.storage, recordUids)
    val responseData = postQuery(options, "delete_secret", payload)
    return nonStrictJson.decodeFromString(bytesToString(responseData))
}

@ExperimentalSerializationApi
fun deleteFolder(options: SecretsManagerOptions, folderUids: List<String>, forceDeletion: Boolean = false): SecretsManagerDeleteResponse {
    val payload = prepareDeleteFolderPayload(options.storage, folderUids, forceDeletion)
    val responseData = postQuery(options, "delete_folder", payload)
    return nonStrictJson.decodeFromString(bytesToString(responseData))
}

@ExperimentalSerializationApi
fun updateSecret(options: SecretsManagerOptions, record: KeeperRecord, transactionType: UpdateTransactionType? = null) {
    val payload = prepareUpdatePayload(options.storage, record, transactionType)
    postQuery(options, "update_secret", payload)
}

@ExperimentalSerializationApi
fun completeTransaction(options: SecretsManagerOptions, recordUid: String, rollback: Boolean = false) {
    val payload = prepareCompleteTransactionPayload(options.storage, recordUid)
    val path = if (rollback) "rollback_secret_update" else "finalize_secret_update"
    postQuery(options, path, payload)
}

@ExperimentalSerializationApi
fun addCustomField(record: KeeperRecord, field: KeeperRecordField) {
    if (field.javaClass.superclass == KeeperRecordField::class.java) {
        if (record.data.custom == null)
            record.data.custom = mutableListOf()
        record.data.custom!!.add(field)
    }
}

@ExperimentalSerializationApi
@JvmOverloads
fun createSecret(options: SecretsManagerOptions, folderUid: String, recordData: KeeperRecordData, secrets: KeeperSecrets = getSecrets(options)): String {
    val recordFromFolder = secrets.records.find { it.folderUid == folderUid }
    if (recordFromFolder?.folderKey == null) {
        throw Exception("Unable to create record - folder key for $folderUid not found")
    }
    val payload = prepareCreatePayload(options.storage, CreateOptions(folderUid), recordData, recordFromFolder.folderKey!!)
    postQuery(options, "create_secret", payload)
    return payload.recordUid
}

@ExperimentalSerializationApi
@JvmOverloads
fun createSecret2(options: SecretsManagerOptions, createOptions: CreateOptions, recordData: KeeperRecordData, folders: List<KeeperFolder> = getFolders(options)): String {
    val sharedFolder: KeeperFolder = folders.find { it.folderUid == createOptions.folderUid }
        ?: throw Exception("Unable to create record - folder key for ${createOptions.folderUid} not found")
    val payload = prepareCreatePayload(options.storage, createOptions, recordData, sharedFolder.folderKey)
    postQuery(options, "create_secret", payload)
    return payload.recordUid
}

@ExperimentalSerializationApi
@JvmOverloads
fun createFolder(options: SecretsManagerOptions, createOptions: CreateOptions, folderName: String, folders: List<KeeperFolder> = getFolders(options)): String {
    val sharedFolder: KeeperFolder = folders.find { it.folderUid == createOptions.folderUid }
        ?: throw Exception("Unable to create folder - folder key for ${createOptions.folderUid} not found")
    val payload = prepareCreateFolderPayload(options.storage, createOptions, folderName, sharedFolder.folderKey)
    postQuery(options, "create_folder", payload)
    return payload.folderUid
}

@ExperimentalSerializationApi
@JvmOverloads
fun updateFolder(options: SecretsManagerOptions, folderUid: String, folderName: String, folders: List<KeeperFolder> = getFolders(options)) {
    val folder: KeeperFolder = folders.find { it.folderUid == folderUid }
        ?: throw Exception("Unable to update folder - folder key for $folderUid not found")
    val payload = prepareUpdateFolderPayload(options.storage, folderUid, folderName, folder.folderKey)
    postQuery(options, "update_folder", payload)
}

@ExperimentalSerializationApi
fun uploadFile(options: SecretsManagerOptions, ownerRecord: KeeperRecord, file: KeeperFileUpload): String {
    val payloadAndFile = prepareFileUploadPayload(options.storage, ownerRecord, file)
    val responseData = postQuery(options, "add_file", payloadAndFile.payload)
    val response = nonStrictJson.decodeFromString<SecretsManagerAddFileResponse>(bytesToString(responseData))
    val uploadResult = uploadFile(response.url, response.parameters, payloadAndFile.encryptedFile)
    if (uploadResult.statusCode != response.successStatusCode) {
        throw Exception("Upload failed (${bytesToString(uploadResult.data)}), code ${uploadResult.statusCode}")
    }
    return payloadAndFile.payload.fileRecordUid
}

fun downloadFile(file: KeeperFile): ByteArray {
    return downloadFile(file, file.url)
}

fun downloadThumbnail(file: KeeperFile): ByteArray {
    if (file.thumbnailUrl == null) {
        throw Exception("Thumbnail does not exist for the file ${file.fileUid}")
    }
    return downloadFile(file, file.thumbnailUrl)
}

private fun downloadFile(file: KeeperFile, url: String): ByteArray {
    with(URL(url).openConnection() as HttpsURLConnection) {
        requestMethod = "GET"
        val statusCode = responseCode
        val data = when {
            errorStream != null -> errorStream.readBytes()
            else -> inputStream.readBytes()
        }
        if (statusCode != HTTP_OK) {
            throw Exception(String(data))
        }
        return decrypt(data, file.fileKey)
    }
}

private fun uploadFile(url: String, parameters: String, fileData: ByteArray): KeeperHttpResponse {
    var statusCode: Int
    var data: ByteArray
    val boundary = String.format("----------%x", Instant.now().epochSecond)
    val boundaryBytes: ByteArray = stringToBytes("\r\n--$boundary")
    val paramJson = Json.parseToJsonElement(parameters) as JsonObject
    with(URL(url).openConnection() as HttpsURLConnection) {
        requestMethod = "POST"
        useCaches = false
        doInput = true
        doOutput = true
        setRequestProperty("Content-Type", "multipart/form-data; boundary=$boundary")
        with(outputStream) {
            for (param in paramJson.entries) {
                write(boundaryBytes)
                write(stringToBytes("\r\nContent-Disposition: form-data; name=\"${param.key}\"\r\n\r\n${param.value.jsonPrimitive.content}"))
            }
            write(boundaryBytes)
            write(stringToBytes("\r\nContent-Disposition: form-data; name=\"file\"\r\nContent-Type: application/octet-stream\r\n\r\n"))
            write(fileData)
            write(boundaryBytes)
            write(stringToBytes("--\r\n"))
        }
        statusCode = responseCode
        data = when {
            errorStream != null -> errorStream.readBytes()
            else -> inputStream.readBytes()
        }
    }
    return KeeperHttpResponse(statusCode, data)
}

@ExperimentalSerializationApi
private fun fetchAndDecryptSecrets(
    options: SecretsManagerOptions,
    queryOptions: QueryOptions?
): Pair<KeeperSecrets, Boolean> {
    val storage = options.storage
    val payload = prepareGetPayload(storage, queryOptions)
    val responseData = postQuery(options, "get_secret", payload)
    val jsonString = bytesToString(responseData)
    val response = nonStrictJson.decodeFromString<SecretsManagerResponse>(jsonString)
    var justBound = false
    val appKey: ByteArray
    if (response.encryptedAppKey != null) {
        justBound = true
        val clientKey = storage.getBytes(KEY_CLIENT_KEY) ?: throw Exception("Client key is missing from the storage")
        appKey = decrypt(response.encryptedAppKey, clientKey)
        storage.saveBytes(KEY_APP_KEY, appKey)
        storage.delete(KEY_CLIENT_KEY)
        storage.delete(KEY_PUBLIC_KEY)
        response.appOwnerPublicKey?.let {
            storage.saveString(KEY_OWNER_PUBLIC_KEY, it)
        }
    } else {
        appKey = storage.getBytes(KEY_APP_KEY) ?: throw Exception("App key is missing from the storage")
    }
    val records: MutableList<KeeperRecord> = mutableListOf()
    if (response.records != null) {
        response.records.forEach {
            val recordKey = decrypt(it.recordKey, appKey)
            val decryptedRecord = decryptRecord(it, recordKey)
            if (decryptedRecord != null) {
                records.add(decryptedRecord)
            }
        }
    }
    if (response.folders != null) {
        response.folders.forEach { folder ->
            val folderKey = decrypt(folder.folderKey, appKey)
            folder.records!!.forEach { record ->
                val recordKey = decrypt(record.recordKey, folderKey)
                val decryptedRecord = decryptRecord(record, recordKey)
                if (decryptedRecord != null) {
                    decryptedRecord.folderUid = folder.folderUid
                    decryptedRecord.folderKey = folderKey
                    records.add(decryptedRecord)
                }
            }
        }
    }
    val appData = if (response.appData == null)
        AppData("", "") else
        nonStrictJson.decodeFromString(bytesToString(decrypt(webSafe64ToBytes(response.appData), appKey)))
    val warnings = if (response.warnings == null || response.warnings.isEmpty()) null else response.warnings
    val secrets = KeeperSecrets(
        appData,
        records,
        if (response.expiresOn != null && response.expiresOn > 0) Instant.ofEpochMilli(response.expiresOn) else null,
        warnings)
    return Pair(secrets, justBound)
}

@ExperimentalSerializationApi
private fun decryptRecord(record: SecretsManagerResponseRecord, recordKey: ByteArray): KeeperRecord? {
    val decryptedRecord = decrypt(record.data, recordKey)

    val files: MutableList<KeeperFile> = mutableListOf()

    if (record.files != null) {
        record.files.forEach {
            val fileKey = decrypt(it.fileKey, recordKey)
            val decryptedFile = decrypt(it.data, fileKey)
            files.add(
                KeeperFile(
                    fileKey,
                    it.fileUid,
                    Json.decodeFromString(bytesToString(decryptedFile)),
                    it.url,
                    it.thumbnailUrl
                )
            )
        }
    }

    // When SDK is behind/ahead of record/field type definitions then
    // strict mapping between JSON attributes and object properties
    // will fail on any unknown field/key so just skip the record with proper error message
    try {
        val recordData = Json.decodeFromString<KeeperRecordData>(bytesToString(decryptedRecord))
        return KeeperRecord(recordKey, record.recordUid, null, null, recordData, record.revision, files)
    } catch (e: Exception) {
        // New/missing field: Polymorphic serializer was not found for class discriminator 'UNKNOWN'...
        // New/missing field property (field def updated): Encountered unknown key 'UNKNOWN'.
        // Avoid 'ignoreUnknownKeys = true' to prevent erasing new properties on save/update
        println("Skipped record ${record.recordUid}\n"+
                " Error parsing record type - KSM SDK is behind/ahead of record/field type definitions." +
                " Please upgrade to latest version. If you need assistance please email support@keepersecurity.com")
        println(e.message)
    }

    return null
}

@ExperimentalSerializationApi
private fun fetchAndDecryptFolders(
    options: SecretsManagerOptions
): List<KeeperFolder> {
    val storage = options.storage
    val payload = prepareGetPayload(storage, null)
    val responseData = postQuery(options, "get_folders", payload)
    val jsonString = bytesToString(responseData)
    val response = nonStrictJson.decodeFromString<SecretsManagerResponse>(jsonString)
    if (response.folders == null) {
        return emptyList()
    }
    val folders: MutableList<KeeperFolder> = mutableListOf()
    val appKey = storage.getBytes(KEY_APP_KEY) ?: throw Exception("App key is missing from the storage")
    response.folders.forEach { folder ->
        val folderKey: ByteArray = if (folder.parent == null) {
            decrypt(folder.folderKey, appKey)
        } else {
            val sharedFolderKey = getSharedFolderKey(folders, response.folders, folder.parent) ?: throw Exception("Folder data inconsistent - unable to locate shared folder")
            decrypt(folder.folderKey, sharedFolderKey, true)
        }
        val decryptedData = decrypt(folder.data!!, folderKey, true)
        val folderNameJson = bytesToString(decryptedData)
        val folderName = nonStrictJson.decodeFromString<KeeperFolderName>(folderNameJson)
        folders.add(KeeperFolder(folderKey, folder.folderUid, folder.parent, folderName.name))
    }
    return folders
}

private fun getSharedFolderKey(folders: List<KeeperFolder>, responseFolders: List<SecretsManagerResponseFolder>, parent: String): ByteArray? {
    var currentParent = parent
    while (true) {
        val parentFolder = responseFolders.find { x -> x.folderUid == currentParent } ?: return null
        currentParent = parentFolder.parent ?: return folders.find { it.folderUid == parentFolder.folderUid }?.folderKey
    }
}

private fun prepareGetPayload(
    storage: KeyValueStorage,
    queryOptions: QueryOptions?
): GetPayload {
    val clientId = storage.getString(KEY_CLIENT_ID) ?: throw Exception("Client Id is missing from the configuration")
    val payload = GetPayload(
        KEEPER_CLIENT_VERSION,
        clientId,
        null,
        null
    )
    val appKey = storage.getBytes(KEY_APP_KEY)
    if (appKey == null) {
        val publicKey = storage.getBytes(KEY_PUBLIC_KEY) ?: throw Exception("Public key is missing from the storage")
        payload.publicKey = bytesToBase64(publicKey)
    }
    if (queryOptions != null) {
        if (queryOptions.recordsFilter.isNotEmpty()) {
            payload.requestedRecords = queryOptions.recordsFilter
        }
        if (queryOptions.foldersFilter.isNotEmpty()) {
            payload.requestedRecords = queryOptions.foldersFilter
        }
    }
    return payload
}

@ExperimentalSerializationApi
private fun prepareDeletePayload(
    storage: KeyValueStorage,
    recordUids: List<String>
): DeletePayload {
    val clientId = storage.getString(KEY_CLIENT_ID) ?: throw Exception("Client Id is missing from the configuration")
    return DeletePayload(KEEPER_CLIENT_VERSION, clientId, recordUids)
}

@ExperimentalSerializationApi
private fun prepareDeleteFolderPayload(
    storage: KeyValueStorage,
    folderUids: List<String>,
    forceDeletion: Boolean
): DeleteFolderPayload {
    val clientId = storage.getString(KEY_CLIENT_ID) ?: throw Exception("Client Id is missing from the configuration")
    return DeleteFolderPayload(KEEPER_CLIENT_VERSION, clientId, folderUids, forceDeletion)
}

@ExperimentalSerializationApi
private fun prepareUpdatePayload(
    storage: KeyValueStorage,
    record: KeeperRecord,
    transactionType: UpdateTransactionType? = null
): UpdatePayload {
    val clientId = storage.getString(KEY_CLIENT_ID) ?: throw Exception("Client Id is missing from the configuration")
    val recordBytes = stringToBytes(Json.encodeToString(record.data))
    val encryptedRecord = encrypt(recordBytes, record.recordKey)
    return UpdatePayload(KEEPER_CLIENT_VERSION, clientId, record.recordUid, webSafe64FromBytes(encryptedRecord), record.revision, transactionType)
}

@ExperimentalSerializationApi
private fun prepareCompleteTransactionPayload(
    storage: KeyValueStorage,
    recordUid: String
): CompleteTransactionPayload {
    val clientId = storage.getString(KEY_CLIENT_ID) ?: throw Exception("Client Id is missing from the configuration")
    return CompleteTransactionPayload(KEEPER_CLIENT_VERSION, clientId, recordUid)
}

@ExperimentalSerializationApi
private fun prepareCreatePayload(
    storage: KeyValueStorage,
    createOptions: CreateOptions,
    recordData: KeeperRecordData,
    folderKey: ByteArray
): CreatePayload {
    val clientId = storage.getString(KEY_CLIENT_ID) ?: throw Exception("Client Id is missing from the configuration")
    val ownerPublicKey = storage.getBytes(KEY_OWNER_PUBLIC_KEY) ?: throw Exception("Application owner public key is missing from the configuration")
    val recordBytes = stringToBytes(Json.encodeToString(recordData))
    val recordKey = getRandomBytes(32)
    val recordUid = getRandomBytes(16)
    val encryptedRecord = encrypt(recordBytes, recordKey)
    val encryptedRecordKey = publicEncrypt(recordKey, ownerPublicKey)
    val encryptedFolderKey = encrypt(recordKey, folderKey)
    return CreatePayload(KEEPER_CLIENT_VERSION, clientId,
        webSafe64FromBytes(recordUid),
        bytesToBase64(encryptedRecordKey),
        createOptions.folderUid,
        bytesToBase64(encryptedFolderKey),
        webSafe64FromBytes(encryptedRecord),
        createOptions.subFolderUid)
}

@ExperimentalSerializationApi
private fun prepareCreateFolderPayload(
    storage: KeyValueStorage,
    createOptions: CreateOptions,
    folderName: String,
    sharedFolderKey: ByteArray
): CreateFolderPayload {
    val clientId = storage.getString(KEY_CLIENT_ID) ?: throw Exception("Client Id is missing from the configuration")
    val folderDataBytes = stringToBytes(Json.encodeToString(KeeperFolderName(folderName)))
    val folderKey = getRandomBytes(32)
    val folderUid = getRandomBytes(16)
    val encryptedFolderData = encrypt(folderDataBytes, folderKey, true)
    val encryptedFolderKey = encrypt(folderKey, sharedFolderKey, true)
    return CreateFolderPayload(KEEPER_CLIENT_VERSION, clientId,
        webSafe64FromBytes(folderUid),
        createOptions.folderUid,
        webSafe64FromBytes(encryptedFolderKey),
        webSafe64FromBytes(encryptedFolderData),
        createOptions.subFolderUid)
}

@ExperimentalSerializationApi
private fun prepareUpdateFolderPayload(
    storage: KeyValueStorage,
    folderUid: String,
    folderName: String,
    folderKey: ByteArray
): UpdateFolderPayload {
    val clientId = storage.getString(KEY_CLIENT_ID) ?: throw Exception("Client Id is missing from the configuration")
    val folderDataBytes = stringToBytes(Json.encodeToString(KeeperFolderName(folderName)))
    val encryptedFolderData = encrypt(folderDataBytes, folderKey, true)
    return UpdateFolderPayload(KEEPER_CLIENT_VERSION, clientId,
        folderUid,
        webSafe64FromBytes(encryptedFolderData))
}

@ExperimentalSerializationApi
private fun prepareFileUploadPayload(
    storage: KeyValueStorage,
    ownerRecord: KeeperRecord,
    file: KeeperFileUpload
): FileUploadPayloadAndFile {
    val clientId = storage.getString(KEY_CLIENT_ID) ?: throw Exception("Client Id is missing from the configuration")
    val ownerPublicKey = storage.getBytes(KEY_OWNER_PUBLIC_KEY) ?: throw Exception("Application owner public key is missing from the configuration")

    val fileData = KeeperFileData(
        file.title,
        file.name,
        file.type,
        file.data.size.toLong(),
        Instant.now().toEpochMilli()
    )

    val fileRecordBytes = stringToBytes(Json.encodeToString(fileData))
    val fileRecordKey = getRandomBytes(32)
    val fileRecordUid = webSafe64FromBytes(getRandomBytes(16))
    val encryptedFileRecord = encrypt(fileRecordBytes, fileRecordKey)
    val encryptedFileRecordKey = publicEncrypt(fileRecordKey, ownerPublicKey)
    val encryptedLinkKey = encrypt(fileRecordKey, ownerRecord.recordKey)
    val encryptedFileData = encrypt(file.data, fileRecordKey)

    val fileRef = ownerRecord.data.getField<FileRef>()
    if (fileRef == null) {
        ownerRecord.data.fields.add(FileRef(value = mutableListOf(fileRecordUid)))
    } else {
        fileRef.value.add(fileRecordUid)
    }
    val ownerRecordBytes = stringToBytes(Json.encodeToString(ownerRecord.data))
    val encryptedOwnerRecord = encrypt(ownerRecordBytes, ownerRecord.recordKey)

    return FileUploadPayloadAndFile(
        FileUploadPayload(KEEPER_CLIENT_VERSION, clientId,
            fileRecordUid,
            bytesToBase64(encryptedFileRecordKey),
            webSafe64FromBytes(encryptedFileRecord),
            ownerRecord.recordUid,
            webSafe64FromBytes(encryptedOwnerRecord),
            bytesToBase64(encryptedLinkKey),
            encryptedFileData.size
        ),
        encryptedFileData
    )
}

fun cachingPostFunction(url: String, transmissionKey: TransmissionKey, payload: EncryptedPayload): KeeperHttpResponse {
    return try {
        val response = postFunction(url, transmissionKey, payload, false)
        if (response.statusCode == HTTP_OK) {
            saveCachedValue(transmissionKey.key + response.data)
        }
        response
    } catch (e: Exception) {
        val cachedData = getCachedValue()
        val cachedTransmissionKey = cachedData.copyOfRange(0, 32)
        transmissionKey.key = cachedTransmissionKey
        val data = cachedData.copyOfRange(32, cachedData.size)
        KeeperHttpResponse(HTTP_OK, data)
    }
}

fun postFunction(
    url: String,
    transmissionKey: TransmissionKey,
    payload: EncryptedPayload,
    allowUnverifiedCertificate: Boolean
): KeeperHttpResponse {
    var statusCode: Int
    var data: ByteArray
    with(URL(url).openConnection() as HttpsURLConnection) {
        if (allowUnverifiedCertificate) {
            sslSocketFactory = trustAllSocketFactory()
        }
        requestMethod = "POST"
        doOutput = true
        setRequestProperty("PublicKeyId", transmissionKey.publicKeyId.toString())
        setRequestProperty("TransmissionKey", bytesToBase64(transmissionKey.encryptedKey))
        setRequestProperty("Authorization", "Signature ${bytesToBase64(payload.signature)}")
        outputStream.write(payload.payload)
        outputStream.flush()
        statusCode = responseCode
        data = when {
            errorStream != null -> errorStream.readBytes()
            else -> inputStream.readBytes()
        }
    }
    return KeeperHttpResponse(statusCode, data)
}

private val nonStrictJson = Json { ignoreUnknownKeys = true }

var keyId = 7

@Suppress("SpellCheckingInspection")
private val keeperPublicKeys = listOf(
    "BK9w6TZFxE6nFNbMfIpULCup2a8xc6w2tUTABjxny7yFmxW0dAEojwC6j6zb5nTlmb1dAx8nwo3qF7RPYGmloRM",
    "BKnhy0obglZJK-igwthNLdknoSXRrGB-mvFRzyb_L-DKKefWjYdFD2888qN1ROczz4n3keYSfKz9Koj90Z6w_tQ",
    "BAsPQdCpLIGXdWNLdAwx-3J5lNqUtKbaOMV56hUj8VzxE2USLHuHHuKDeno0ymJt-acxWV1xPlBfNUShhRTR77g",
    "BNYIh_Sv03nRZUUJveE8d2mxKLIDXv654UbshaItHrCJhd6cT7pdZ_XwbdyxAOCWMkBb9AZ4t1XRCsM8-wkEBRg",
    "BA6uNfeYSvqagwu4TOY6wFK4JyU5C200vJna0lH4PJ-SzGVXej8l9dElyQ58_ljfPs5Rq6zVVXpdDe8A7Y3WRhk",
    "BMjTIlXfohI8TDymsHxo0DqYysCy7yZGJ80WhgOBR4QUd6LBDA6-_318a-jCGW96zxXKMm8clDTKpE8w75KG-FY",
    "BJBDU1P1H21IwIdT2brKkPqbQR0Zl0TIHf7Bz_OO9jaNgIwydMkxt4GpBmkYoprZ_DHUGOrno2faB7pmTR7HhuI",
    "BJFF8j-dH7pDEw_U347w2CBM6xYM8Dk5fPPAktjib-opOqzvvbsER-WDHM4ONCSBf9O_obAHzCyygxmtpktDuiE",
    "BDKyWBvLbyZ-jMueORl3JwJnnEpCiZdN7yUvT0vOyjwpPBCDf6zfL4RWzvSkhAAFnwOni_1tQSl8dfXHbXqXsQ8",
    "BDXyZZnrl0tc2jdC5I61JjwkjK2kr7uet9tZjt8StTiJTAQQmnVOYBgbtP08PWDbecxnHghx3kJ8QXq1XE68y8c",
    "BFX68cb97m9_sweGdOVavFM3j5ot6gveg6xT4BtGahfGhKib-zdZyO9pwvv1cBda9ahkSzo1BQ4NVXp9qRyqVGU"
).associateBy({ keyId++ }, { webSafe64ToBytes(it) })

private fun generateTransmissionKey(storage: KeyValueStorage): TransmissionKey {
    val transmissionKey = if (TestStubs.transmissionKeyStubReady()) {
        TestStubs.transmissionKeyStub()
    } else {
        getRandomBytes(32)
    }
    val keyNumber: Int = storage.getString(KEY_SERVER_PUBIC_KEY_ID)?.toInt() ?: 7
    val keeperPublicKey = keeperPublicKeys[keyNumber] ?: throw Exception("Key number $keyNumber is not supported")
    val encryptedKey = publicEncrypt(transmissionKey, keeperPublicKey)
    return TransmissionKey(keyNumber, transmissionKey, encryptedKey)
}

@ExperimentalSerializationApi
private inline fun <reified T> encryptAndSignPayload(
    storage: KeyValueStorage,
    transmissionKey: TransmissionKey,
    payload: T
): EncryptedPayload {
    val payloadBytes = stringToBytes(Json.encodeToString(payload))
    val encryptedPayload = encrypt(payloadBytes, transmissionKey.key)
    val privateKey = storage.getBytes(KEY_PRIVATE_KEY) ?: throw Exception("Private key is missing from the storage")
    val signatureBase = transmissionKey.encryptedKey + encryptedPayload
    val signature = sign(signatureBase, privateKey)
    return EncryptedPayload(encryptedPayload, signature)
}

@ExperimentalSerializationApi
private inline fun <reified T> postQuery(
    options: SecretsManagerOptions,
    path: String,
    payload: T
): ByteArray {
    val hostName = options.storage.getString(KEY_HOSTNAME) ?: throw Exception("hostname is missing from the storage")
    val url = "https://${hostName}/api/rest/sm/v1/${path}"
    while (true) {
        val transmissionKey = generateTransmissionKey(options.storage)
        val encryptedPayload = encryptAndSignPayload(options.storage, transmissionKey, payload)
        val response = if (options.queryFunction == null) {
            postFunction(url, transmissionKey, encryptedPayload, options.allowUnverifiedCertificate)
        } else {
            options.queryFunction.invoke(url, transmissionKey, encryptedPayload)
        }
        if (response.statusCode != HTTP_OK) {
            val errorMessage = String(response.data)
            try {
                val error = nonStrictJson.decodeFromString<KeeperError>(errorMessage)
                if (error.error == "key") {
                    options.storage.saveString(KEY_SERVER_PUBIC_KEY_ID, error.key_id.toString())
                    continue
                }
            } catch (_: Exception) {
            }
            throw Exception(errorMessage)
        }
        if (response.data.isEmpty()) {
            return response.data
        }
        return decrypt(response.data, transmissionKey.key)
    }
}

private fun trustAllSocketFactory(): SSLSocketFactory {
    val trustAllCerts: Array<TrustManager> = arrayOf(
        object : X509TrustManager {
            private val AcceptedIssuers = arrayOf<X509Certificate>()
            override fun checkClientTrusted(
                certs: Array<X509Certificate?>?, authType: String?
            ) {
            }

            override fun checkServerTrusted(
                certs: Array<X509Certificate?>?, authType: String?
            ) {
            }

            override fun getAcceptedIssuers(): Array<X509Certificate> {
                return AcceptedIssuers
            }
        }
    )
    val sslContext = SSLContext.getInstance("TLS")
    try {
        sslContext.init(null, trustAllCerts, SecureRandom())
    } catch (e: NoSuchAlgorithmException) {
        e.printStackTrace()
    } catch (e: KeyManagementException) {
        e.printStackTrace()
    }
    return sslContext.socketFactory
}

internal object TestStubs {
    lateinit var transmissionKeyStub: () -> ByteArray

    fun transmissionKeyStubReady(): Boolean {
        return this::transmissionKeyStub.isInitialized
    }
}<|MERGE_RESOLUTION|>--- conflicted
+++ resolved
@@ -92,13 +92,9 @@
     override val clientId: String,
     val recordUid: String,
     val data: String,
-<<<<<<< HEAD
-    val revision: Long
+    val revision: Long,
+    val transactionType: UpdateTransactionType? = null
 ): CommonPayload()
-=======
-    val revision: Long? = null,
-    val transactionType: UpdateTransactionType? = null
-)
 
 @Serializable
 private data class CompleteTransactionPayload(
@@ -106,7 +102,6 @@
     val clientId: String,
     val recordUid: String
 )
->>>>>>> d325c52d
 
 @Serializable
 private data class CreatePayload(
