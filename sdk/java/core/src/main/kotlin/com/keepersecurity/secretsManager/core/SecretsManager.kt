@file:JvmName("SecretsManager")

package com.keepersecurity.secretsManager.core

import kotlinx.serialization.ExperimentalSerializationApi
import kotlinx.serialization.Serializable
import kotlinx.serialization.decodeFromString
import kotlinx.serialization.encodeToString
import kotlinx.serialization.json.Json
import kotlinx.serialization.json.JsonObject
import kotlinx.serialization.json.jsonPrimitive
import java.net.HttpURLConnection.HTTP_OK
import java.net.URL
import java.security.KeyManagementException
import java.security.NoSuchAlgorithmException
import java.security.SecureRandom
import java.security.cert.X509Certificate
import java.time.Instant
import java.util.*
<<<<<<< HEAD
import java.util.concurrent.*
import java.util.jar.Manifest
=======
>>>>>>> b50f83ea
import javax.net.ssl.*

const val KEEPER_CLIENT_VERSION = "mj16.3.4"

const val KEY_HOSTNAME = "hostname" // base url for the Secrets Manager service
const val KEY_SERVER_PUBIC_KEY_ID = "serverPublicKeyId"
const val KEY_CLIENT_ID = "clientId"
const val KEY_CLIENT_KEY = "clientKey" // The key that is used to identify the client before public key
const val KEY_APP_KEY = "appKey" // The application key with which all secrets are encrypted
const val KEY_OWNER_PUBLIC_KEY = "appOwnerPublicKey" // The application owner public key, to create records
const val KEY_PRIVATE_KEY = "privateKey" // The client's private key
const val KEY_PUBLIC_KEY = "publicKey" // The client's public key

private const val CLIENT_ID_HASH_TAG = "KEEPER_SECRETS_MANAGER_CLIENT_ID" // Tag for hashing the client key to client id

interface KeyValueStorage {
    fun getString(key: String): String?
    fun saveString(key: String, value: String)
    fun getBytes(key: String): ByteArray?
    fun saveBytes(key: String, value: ByteArray)
    fun delete(key: String)
}

data class SecretsManagerOptions @JvmOverloads constructor(
    val storage: KeyValueStorage,
    val queryFunction: QueryFunction? = null,
    val allowUnverifiedCertificate: Boolean = false
) {
    init {
        testSecureRandom()
    }
}

typealias QueryFunction = (url: String, transmissionKey: TransmissionKey, payload: EncryptedPayload) -> KeeperHttpResponse

data class TransmissionKey(var publicKeyId: Int, var key: ByteArray, val encryptedKey: ByteArray)
data class KeeperHttpResponse(val statusCode: Int, val data: ByteArray)

@Serializable
data class KeeperError(val key_id: Int, val error: String)

@Serializable
private data class GetPayload(
    val clientVersion: String,
    val clientId: String,
    var publicKey: String? = null,
    var requestedRecords: List<String>? = null
)

@Serializable
private data class UpdatePayload(
    val clientVersion: String,
    val clientId: String,
    val recordUid: String,
    val data: String,
    val revision: Long? = null
)

@Serializable
private data class CreatePayload(
    val clientVersion: String,
    val clientId: String,
    val recordUid: String,
    val recordKey: String,
    val folderUid: String,
    val folderKey: String,
    val data: String,
)

@Serializable
private data class FileUploadPayload(
    val clientVersion: String,
    val clientId: String,
    val fileRecordUid: String,
    val fileRecordKey: String,
    val fileRecordData: String,
    val ownerRecordUid: String,
    val ownerRecordData: String,
    val linkKey: String,
    val fileSize: Int, // we will not allow upload size > 2GB due to memory constraints
)

data class EncryptedPayload(val payload: ByteArray, val signature: ByteArray)

private data class FileUploadPayloadAndFile(val payload: FileUploadPayload, val encryptedFile: ByteArray)

@Serializable
private data class SecretsManagerResponseFolder(
    val folderUid: String,
    val folderKey: String,
    val records: List<SecretsManagerResponseRecord>
)

@Serializable
private data class SecretsManagerResponseRecord(
    val recordUid: String,
    val recordKey: String,
    val data: String,
    val revision: Long? = null,
    val isEditable: Boolean,
    val files: List<SecretsManagerResponseFile>?
)

@Serializable
private data class SecretsManagerResponseFile(
    val fileUid: String,
    val fileKey: String,
    val data: String,
    val url: String,
    val thumbnailUrl: String?
)

@Serializable
private data class SecretsManagerResponse(
    val appData: String? = null,
    val encryptedAppKey: String?,
    val appOwnerPublicKey: String? = null,
    val folders: List<SecretsManagerResponseFolder>?,
    val records: List<SecretsManagerResponseRecord>?,
    val expiresOn: Long? = null,
    val warnings: List<String>? = null
)

@Serializable
private data class SecretsManagerAddFileResponse(
    val url: String,
    val parameters: String,
    val successStatusCode: Int
)

data class KeeperSecrets(val appData: AppData, val records: List<KeeperRecord>, val expiresOn: Instant? = null, val warnings: List<String>? = null) {
    fun getRecordByUid(recordUid: String): KeeperRecord? {
        return records.find { it.recordUid == recordUid }
    }

    fun getSecretsByTitle(recordTitle: String): List<KeeperRecord> {
        return records.filter { it.data.title == recordTitle }
    }

    fun getSecretByTitle(recordTitle: String): KeeperRecord? {
        return records.find { it.data.title == recordTitle }
    }
}

@Serializable
data class AppData(val title: String, val type: String)

data class KeeperRecord(
    val recordKey: ByteArray,
    val recordUid: String,
    var folderUid: String? = null,
    var folderKey: ByteArray? = null,
    val data: KeeperRecordData,
    val revision: Long? = 0,
    val files: List<KeeperFile>? = null
) {
    fun getPassword(): String? {
        val passwordField = data.getField<Password>() ?: return null
        return if (passwordField.value.size > 0) passwordField.value[0] else null
    }

    fun getTitle(): String {
        return data.title
    }

    fun getType(): String {
        return data.type
    }

    fun updatePassword(newPassword: String) {
        val passwordField = data.getField<Password>() ?: throw Exception("Password field is not present on the record $recordUid")

        if (passwordField.value.size == 0)
            passwordField.value.add(newPassword)
        else
            passwordField.value[0] = newPassword
    }

    fun getFileByName(fileName: String): KeeperFile? {
        return files?.find { it.data.name == fileName }
    }

    fun getFileByUid(fileUid: String): KeeperFile? {
        return files?.find { it.fileUid == fileUid }
    }
}

data class KeeperFile(
    val fileKey: ByteArray,
    val fileUid: String,
    val data: KeeperFileData,
    val url: String,
    val thumbnailUrl: String?
)

data class KeeperFileUpload(
    val name: String,
    val title: String,
    val type: String?,
    val data: ByteArray
)

@JvmOverloads
fun initializeStorage(storage: KeyValueStorage, oneTimeToken: String, hostName: String? = null) {
    val tokenParts = oneTimeToken.split(':')
    val host: String
    val clientKey: String
    if (tokenParts.size == 1) {
        host = hostName ?: throw Exception("The hostname must be present in the token or as a parameter")
        clientKey = oneTimeToken
    } else {
        host = when (tokenParts[0].uppercase(Locale.getDefault())) {
            "US" -> "keepersecurity.com"
            "EU" -> "keepersecurity.eu"
            "AU" -> "keepersecurity.com.au"
            "GOV" -> "govcloud.keepersecurity.us"
            else -> tokenParts[0]
        }
        clientKey = tokenParts[1]
    }
    val clientKeyBytes = webSafe64ToBytes(clientKey)
    val clientKeyHash = hash(clientKeyBytes, CLIENT_ID_HASH_TAG)
    val clientId = bytesToBase64(clientKeyHash)
    val existingClientId = storage.getString(KEY_CLIENT_ID)
    if (existingClientId != null) {
        if (clientId == existingClientId) {
            return   // the storage is already initialized
        }
        throw Exception("The storage is already initialized with a different client Id (${existingClientId})")
    }
    storage.saveString(KEY_HOSTNAME, host)
    storage.saveString(KEY_CLIENT_ID, clientId)
    storage.saveBytes(KEY_CLIENT_KEY, clientKeyBytes)
    val keyPair = generateKeyPair()
    storage.saveBytes(KEY_PRIVATE_KEY, keyPair.private.encoded) // private key is stored in DER, to be compatible with other SDK's
    storage.saveBytes(KEY_PUBLIC_KEY, extractPublicRaw(keyPair.public)) // public key stored raw
}

<<<<<<< HEAD
internal object ManifestLoader {
    internal val version: String

    init {
        val clazz = javaClass
        val classPath: String = clazz.getResource(clazz.simpleName.toString() + ".class")!!.toString()
        val libPathEnd = classPath.lastIndexOf("!")
        val filePath = if (libPathEnd > 0) {
            val libPath = classPath.substring(0, libPathEnd)
            "$libPath!/META-INF/MANIFEST.MF"
        } else { // we might be testing
            var buildPathCoreIdx = classPath.lastIndexOf("build/classes")
            if (buildPathCoreIdx < 0) {
                buildPathCoreIdx = classPath.lastIndexOf("out/production/classes")
            }
            val buildPath = classPath.substring(0, buildPathCoreIdx)
            "${buildPath}build/tmp/jar/MANIFEST.MF"
        }
        val manifest = Manifest(URL(filePath).openStream())
        version = manifest.mainAttributes.getValue("Implementation-Version")
    }
}

fun toKeeperAppClientString(version: String): String {
    return "mj${version.replace("-SNAPSHOT", "")}"
}

private const val FAST_SECURE_RANDOM_PREFIX = "Fast SecureRandom detected! "
private const val SLOW_SECURE_RANDOM_PREFIX = "Slow SecureRandom detected! "
private const val SLOW_SECURE_RANDOM_MESSAGE =
    " Install one of the following entropy sources to improve speed of random number generator on your platform: 'haveged' or 'rng-tools'"
private var SecureRandomTestResult = ""

private fun testSecureRandom() {
    if (SecureRandomTestResult.isNotBlank()) {
        if (SecureRandomTestResult.startsWith(SLOW_SECURE_RANDOM_PREFIX)) {
            println(SecureRandomTestResult)
        }
        return
    }
    val es = Executors.newSingleThreadExecutor()
    val future = es.submit(Callable {
        // on some Linux machines the default secure random provider is blocking
        // and waiting too long for entropy to accumulate.
        val secureRandom = SecureRandom.getInstanceStrong()
        secureRandom.nextInt() // could block for many seconds
        true
    })

    try {
        future.get(3, TimeUnit.SECONDS);
        SecureRandomTestResult = FAST_SECURE_RANDOM_PREFIX
    } catch (e: TimeoutException) {
        SecureRandomTestResult = SLOW_SECURE_RANDOM_PREFIX + SLOW_SECURE_RANDOM_MESSAGE
        println(SecureRandomTestResult)
        future.cancel(true)
        throw SecureRandomSlowGenerationException(SecureRandomTestResult)
    } catch (e: InterruptedException) {
        throw SecureRandomException(e.message ?: e.localizedMessage)
    } catch (e: ExecutionException) {
        throw SecureRandomException(e.message ?: e.localizedMessage)
    } catch (e: Exception) {
        throw SecureRandomException(e.message ?: e.localizedMessage)
    }

    es.shutdown()
}

=======
>>>>>>> b50f83ea
@ExperimentalSerializationApi
@JvmOverloads
fun getSecrets(options: SecretsManagerOptions, recordsFilter: List<String> = emptyList()): KeeperSecrets {
    val (secrets, justBound) = fetchAndDecryptSecrets(options, recordsFilter)
    if (justBound) {
        try {
            fetchAndDecryptSecrets(options, recordsFilter)
        } catch (e: Exception) {
            println(e)
        }
    }
    return secrets
}

@ExperimentalSerializationApi
fun updateSecret(options: SecretsManagerOptions, record: KeeperRecord) {
    val payload = prepareUpdatePayload(options.storage, record)
    postQuery(options, "update_secret", payload)
}

@ExperimentalSerializationApi
@JvmOverloads
fun createSecret(options: SecretsManagerOptions, folderUid: String, recordData: KeeperRecordData, secrets: KeeperSecrets = getSecrets(options)): String {
    val payload = prepareCreatePayload(options.storage, folderUid, recordData, secrets)
    postQuery(options, "create_secret", payload)
    return payload.recordUid
}

@ExperimentalSerializationApi
fun uploadFile(options: SecretsManagerOptions, ownerRecord: KeeperRecord, file: KeeperFileUpload): String {
    val payloadAndFile = prepareFileUploadPayload(options.storage, ownerRecord, file)
    val responseData = postQuery(options, "add_file", payloadAndFile.payload)
    val response = nonStrictJson.decodeFromString<SecretsManagerAddFileResponse>(bytesToString(responseData))
    val uploadResult = uploadFile(response.url, response.parameters, payloadAndFile.encryptedFile)
    if (uploadResult.statusCode != response.successStatusCode) {
        throw Exception("Upload failed (${bytesToString(uploadResult.data)}), code ${uploadResult.statusCode}")
    }
    return payloadAndFile.payload.fileRecordUid
}

fun downloadFile(file: KeeperFile): ByteArray {
    return downloadFile(file, file.url)
}

fun downloadThumbnail(file: KeeperFile): ByteArray {
    if (file.thumbnailUrl == null) {
        throw Exception("Thumbnail does not exist for the file ${file.fileUid}")
    }
    return downloadFile(file, file.thumbnailUrl)
}

private fun downloadFile(file: KeeperFile, url: String): ByteArray {
    with(URL(url).openConnection() as HttpsURLConnection) {
        requestMethod = "GET"
        val statusCode = responseCode
        val data = when {
            errorStream != null -> errorStream.readBytes()
            else -> inputStream.readBytes()
        }
        if (statusCode != HTTP_OK) {
            throw Exception(String(data))
        }
        return decrypt(data, file.fileKey)
    }
}

private fun uploadFile(url: String, parameters: String, fileData: ByteArray): KeeperHttpResponse {
    var statusCode: Int
    var data: ByteArray
    val boundary = String.format("----------%x", Instant.now().epochSecond)
    val boundaryBytes: ByteArray = stringToBytes("\r\n--$boundary")
    val paramJson = Json.parseToJsonElement(parameters) as JsonObject
    with(URL(url).openConnection() as HttpsURLConnection) {
        requestMethod = "POST"
        useCaches = false
        doInput = true
        doOutput = true
        setRequestProperty("Content-Type", "multipart/form-data; boundary=$boundary")
        with(outputStream) {
            for (param in paramJson.entries) {
                write(boundaryBytes)
                write(stringToBytes("\r\nContent-Disposition: form-data; name=\"${param.key}\"\r\n\r\n${param.value.jsonPrimitive.content}"))
            }
            write(boundaryBytes)
            write(stringToBytes("\r\nContent-Disposition: form-data; name=\"file\"\r\nContent-Type: application/octet-stream\r\n\r\n"))
            write(fileData)
            write(boundaryBytes)
            write(stringToBytes("--\r\n"))
        }
        statusCode = responseCode
        data = when {
            errorStream != null -> errorStream.readBytes()
            else -> inputStream.readBytes()
        }
    }
    return KeeperHttpResponse(statusCode, data)
}

@ExperimentalSerializationApi
private fun fetchAndDecryptSecrets(
    options: SecretsManagerOptions,
    recordsFilter: List<String>
): Pair<KeeperSecrets, Boolean> {
    val storage = options.storage
    val payload = prepareGetPayload(storage, recordsFilter)
    val responseData = postQuery(options, "get_secret", payload)
    val jsonString = bytesToString(responseData)
    val response = nonStrictJson.decodeFromString<SecretsManagerResponse>(jsonString)
    var justBound = false
    val appKey: ByteArray
    if (response.encryptedAppKey != null) {
        justBound = true
        val clientKey = storage.getBytes(KEY_CLIENT_KEY) ?: throw Exception("Client key is missing from the storage")
        appKey = decrypt(response.encryptedAppKey, clientKey)
        storage.saveBytes(KEY_APP_KEY, appKey)
        storage.delete(KEY_CLIENT_KEY)
        storage.delete(KEY_PUBLIC_KEY)
        response.appOwnerPublicKey?.let {
            storage.saveString(KEY_OWNER_PUBLIC_KEY, it)
        }
    } else {
        appKey = storage.getBytes(KEY_APP_KEY) ?: throw Exception("App key is missing from the storage")
    }
    val records: MutableList<KeeperRecord> = mutableListOf()
    if (response.records != null) {
        response.records.forEach {
            val recordKey = decrypt(it.recordKey, appKey)
            val decryptedRecord = decryptRecord(it, recordKey)
            records.add(decryptedRecord)
        }
    }
    if (response.folders != null) {
        response.folders.forEach { folder ->
            val folderKey = decrypt(folder.folderKey, appKey)
            folder.records.forEach { record ->
                val recordKey = decrypt(record.recordKey, folderKey)
                val decryptedRecord = decryptRecord(record, recordKey)
                decryptedRecord.folderUid = folder.folderUid
                decryptedRecord.folderKey = folderKey
                records.add(decryptedRecord)
            }
        }
    }
    val appData = if (response.appData == null)
        AppData("", "") else
        nonStrictJson.decodeFromString(bytesToString(decrypt(webSafe64ToBytes(response.appData), appKey)))
    val warnings = if (response.warnings == null || response.warnings.isEmpty()) null else response.warnings
    val secrets = KeeperSecrets(
        appData,
        records,
        if (response.expiresOn != null && response.expiresOn > 0) Instant.ofEpochMilli(response.expiresOn) else null,
        warnings)
    return Pair(secrets, justBound)
}

@ExperimentalSerializationApi
private fun decryptRecord(record: SecretsManagerResponseRecord, recordKey: ByteArray): KeeperRecord {
    val decryptedRecord = decrypt(record.data, recordKey)

    val files: MutableList<KeeperFile> = mutableListOf()

    if (record.files != null) {
        record.files.forEach {
            val fileKey = decrypt(it.fileKey, recordKey)
            val decryptedFile = decrypt(it.data, fileKey)
            files.add(
                KeeperFile(
                    fileKey,
                    it.fileUid,
                    Json.decodeFromString(bytesToString(decryptedFile)),
                    it.url,
                    it.thumbnailUrl
                )
            )
        }
    }
    return KeeperRecord(recordKey, record.recordUid, null, null, Json.decodeFromString(bytesToString(decryptedRecord)), record.revision, files)
}

private fun prepareGetPayload(
    storage: KeyValueStorage,
    recordsFilter: List<String>
): GetPayload {
    val clientId = storage.getString(KEY_CLIENT_ID) ?: throw Exception("Client Id is missing from the configuration")
    val payload = GetPayload(
        KEEPER_CLIENT_VERSION,
        clientId,
        null,
        null
    )
    val appKey = storage.getBytes(KEY_APP_KEY)
    if (appKey == null) {
        val publicKey = storage.getBytes(KEY_PUBLIC_KEY) ?: throw Exception("Public key is missing from the storage")
        payload.publicKey = bytesToBase64(publicKey)
    }
    if (recordsFilter.isNotEmpty()) {
        payload.requestedRecords = recordsFilter
    }
    return payload
}

@ExperimentalSerializationApi
private fun prepareUpdatePayload(
    storage: KeyValueStorage,
    record: KeeperRecord
): UpdatePayload {
    val clientId = storage.getString(KEY_CLIENT_ID) ?: throw Exception("Client Id is missing from the configuration")
    val recordBytes = stringToBytes(Json.encodeToString(record.data))
    val encryptedRecord = encrypt(recordBytes, record.recordKey)
    return UpdatePayload(KEEPER_CLIENT_VERSION, clientId, record.recordUid, webSafe64FromBytes(encryptedRecord), record.revision)
}

@ExperimentalSerializationApi
private fun prepareCreatePayload(
    storage: KeyValueStorage,
    folderUid: String,
    recordData: KeeperRecordData,
    secrets: KeeperSecrets
): CreatePayload {
    val clientId = storage.getString(KEY_CLIENT_ID) ?: throw Exception("Client Id is missing from the configuration")
    val ownerPublicKey = storage.getBytes(KEY_OWNER_PUBLIC_KEY) ?: throw Exception("Application owner public key is missing from the configuration")
    val recordFromFolder = secrets.records.find { it.folderUid == folderUid }
    if (recordFromFolder?.folderKey == null) {
        throw Exception("Unable to create record - folder key for $folderUid not found")
    }
    val recordBytes = stringToBytes(Json.encodeToString(recordData))
    val recordKey = getRandomBytes(32)
    val recordUid = getRandomBytes(16)
    val encryptedRecord = encrypt(recordBytes, recordKey)
    val encryptedRecordKey = publicEncrypt(recordKey, ownerPublicKey)
    val encryptedFolderKey = encrypt(recordKey, recordFromFolder.folderKey!!)
    return CreatePayload(KEEPER_CLIENT_VERSION, clientId,
        webSafe64FromBytes(recordUid),
        bytesToBase64(encryptedRecordKey),
        folderUid,
        bytesToBase64(encryptedFolderKey),
        webSafe64FromBytes(encryptedRecord))
}

@ExperimentalSerializationApi
private fun prepareFileUploadPayload(
    storage: KeyValueStorage,
    ownerRecord: KeeperRecord,
    file: KeeperFileUpload
): FileUploadPayloadAndFile {
    val clientId = storage.getString(KEY_CLIENT_ID) ?: throw Exception("Client Id is missing from the configuration")
    val ownerPublicKey = storage.getBytes(KEY_OWNER_PUBLIC_KEY) ?: throw Exception("Application owner public key is missing from the configuration")

    val fileData = KeeperFileData(
        file.title,
        file.name,
        file.type,
        file.data.size.toLong(),
        Instant.now().toEpochMilli()
    )

    val fileRecordBytes = stringToBytes(Json.encodeToString(fileData))
    val fileRecordKey = getRandomBytes(32)
    val fileRecordUid = webSafe64FromBytes(getRandomBytes(16))
    val encryptedFileRecord = encrypt(fileRecordBytes, fileRecordKey)
    val encryptedFileRecordKey = publicEncrypt(fileRecordKey, ownerPublicKey)
    val encryptedLinkKey = encrypt(fileRecordKey, ownerRecord.recordKey)
    val encryptedFileData = encrypt(file.data, fileRecordKey)

    val fileRef = ownerRecord.data.getField<FileRef>()
    if (fileRef == null) {
        ownerRecord.data.fields.add(FileRef(value = mutableListOf(fileRecordUid)))
    } else {
        fileRef.value.add(fileRecordUid)
    }
    val ownerRecordBytes = stringToBytes(Json.encodeToString(ownerRecord.data))
    val encryptedOwnerRecord = encrypt(ownerRecordBytes, ownerRecord.recordKey)

    return FileUploadPayloadAndFile(
        FileUploadPayload(KEEPER_CLIENT_VERSION, clientId,
            fileRecordUid,
            bytesToBase64(encryptedFileRecordKey),
            webSafe64FromBytes(encryptedFileRecord),
            ownerRecord.recordUid,
            webSafe64FromBytes(encryptedOwnerRecord),
            bytesToBase64(encryptedLinkKey),
            encryptedFileData.size
        ),
        encryptedFileData
    )
}

fun cachingPostFunction(url: String, transmissionKey: TransmissionKey, payload: EncryptedPayload): KeeperHttpResponse {
    return try {
        val response = postFunction(url, transmissionKey, payload, false)
        if (response.statusCode == HTTP_OK) {
            saveCachedValue(transmissionKey.key + response.data)
        }
        response
    } catch (e: Exception) {
        val cachedData = getCachedValue()
        val cachedTransmissionKey = cachedData.copyOfRange(0, 32)
        transmissionKey.key = cachedTransmissionKey
        val data = cachedData.copyOfRange(32, cachedData.size)
        KeeperHttpResponse(HTTP_OK, data)
    }
}

fun postFunction(
    url: String,
    transmissionKey: TransmissionKey,
    payload: EncryptedPayload,
    allowUnverifiedCertificate: Boolean
): KeeperHttpResponse {
    var statusCode: Int
    var data: ByteArray
    with(URL(url).openConnection() as HttpsURLConnection) {
        if (allowUnverifiedCertificate) {
            sslSocketFactory = trustAllSocketFactory()
        }
        requestMethod = "POST"
        doOutput = true
        setRequestProperty("PublicKeyId", transmissionKey.publicKeyId.toString())
        setRequestProperty("TransmissionKey", bytesToBase64(transmissionKey.encryptedKey))
        setRequestProperty("Authorization", "Signature ${bytesToBase64(payload.signature)}")
        outputStream.write(payload.payload)
        outputStream.flush()
        statusCode = responseCode
        data = when {
            errorStream != null -> errorStream.readBytes()
            else -> inputStream.readBytes()
        }
    }
    return KeeperHttpResponse(statusCode, data)
}

private val nonStrictJson = Json { ignoreUnknownKeys = true }

var keyId = 7

@Suppress("SpellCheckingInspection")
private val keeperPublicKeys = listOf(
    "BK9w6TZFxE6nFNbMfIpULCup2a8xc6w2tUTABjxny7yFmxW0dAEojwC6j6zb5nTlmb1dAx8nwo3qF7RPYGmloRM",
    "BKnhy0obglZJK-igwthNLdknoSXRrGB-mvFRzyb_L-DKKefWjYdFD2888qN1ROczz4n3keYSfKz9Koj90Z6w_tQ",
    "BAsPQdCpLIGXdWNLdAwx-3J5lNqUtKbaOMV56hUj8VzxE2USLHuHHuKDeno0ymJt-acxWV1xPlBfNUShhRTR77g",
    "BNYIh_Sv03nRZUUJveE8d2mxKLIDXv654UbshaItHrCJhd6cT7pdZ_XwbdyxAOCWMkBb9AZ4t1XRCsM8-wkEBRg",
    "BA6uNfeYSvqagwu4TOY6wFK4JyU5C200vJna0lH4PJ-SzGVXej8l9dElyQ58_ljfPs5Rq6zVVXpdDe8A7Y3WRhk",
    "BMjTIlXfohI8TDymsHxo0DqYysCy7yZGJ80WhgOBR4QUd6LBDA6-_318a-jCGW96zxXKMm8clDTKpE8w75KG-FY",
    "BJBDU1P1H21IwIdT2brKkPqbQR0Zl0TIHf7Bz_OO9jaNgIwydMkxt4GpBmkYoprZ_DHUGOrno2faB7pmTR7HhuI",
    "BJFF8j-dH7pDEw_U347w2CBM6xYM8Dk5fPPAktjib-opOqzvvbsER-WDHM4ONCSBf9O_obAHzCyygxmtpktDuiE",
    "BDKyWBvLbyZ-jMueORl3JwJnnEpCiZdN7yUvT0vOyjwpPBCDf6zfL4RWzvSkhAAFnwOni_1tQSl8dfXHbXqXsQ8",
    "BDXyZZnrl0tc2jdC5I61JjwkjK2kr7uet9tZjt8StTiJTAQQmnVOYBgbtP08PWDbecxnHghx3kJ8QXq1XE68y8c",
    "BFX68cb97m9_sweGdOVavFM3j5ot6gveg6xT4BtGahfGhKib-zdZyO9pwvv1cBda9ahkSzo1BQ4NVXp9qRyqVGU"
).associateBy({ keyId++ }, { webSafe64ToBytes(it) })

private fun generateTransmissionKey(storage: KeyValueStorage): TransmissionKey {
    val transmissionKey = if (TestStubs.transmissionKeyStubReady()) {
        TestStubs.transmissionKeyStub()
    } else {
        getRandomBytes(32)
    }
    val keyNumber: Int = storage.getString(KEY_SERVER_PUBIC_KEY_ID)?.toInt() ?: 7
    val keeperPublicKey = keeperPublicKeys[keyNumber] ?: throw Exception("Key number $keyNumber is not supported")
    val encryptedKey = publicEncrypt(transmissionKey, keeperPublicKey)
    return TransmissionKey(keyNumber, transmissionKey, encryptedKey)
}

@ExperimentalSerializationApi
private inline fun <reified T> encryptAndSignPayload(
    storage: KeyValueStorage,
    transmissionKey: TransmissionKey,
    payload: T
): EncryptedPayload {
    val payloadBytes = stringToBytes(Json.encodeToString(payload))
    val encryptedPayload = encrypt(payloadBytes, transmissionKey.key)
    val privateKey = storage.getBytes(KEY_PRIVATE_KEY) ?: throw Exception("Private key is missing from the storage")
    val signatureBase = transmissionKey.encryptedKey + encryptedPayload
    val signature = sign(signatureBase, privateKey)
    return EncryptedPayload(encryptedPayload, signature)
}

@ExperimentalSerializationApi
private inline fun <reified T> postQuery(
    options: SecretsManagerOptions,
    path: String,
    payload: T
): ByteArray {
    val hostName = options.storage.getString(KEY_HOSTNAME) ?: throw Exception("hostname is missing from the storage")
    val url = "https://${hostName}/api/rest/sm/v1/${path}"
    while (true) {
        val transmissionKey = generateTransmissionKey(options.storage)
        val encryptedPayload = encryptAndSignPayload(options.storage, transmissionKey, payload)
        val response = if (options.queryFunction == null) {
            postFunction(url, transmissionKey, encryptedPayload, options.allowUnverifiedCertificate)
        } else {
            options.queryFunction.invoke(url, transmissionKey, encryptedPayload)
        }
        if (response.statusCode != HTTP_OK) {
            val errorMessage = String(response.data)
            try {
                val error = nonStrictJson.decodeFromString<KeeperError>(errorMessage)
                if (error.error == "key") {
                    options.storage.saveString(KEY_SERVER_PUBIC_KEY_ID, error.key_id.toString())
                    continue
                }
            } catch (e: Exception) {
            }
            throw Exception(errorMessage)
        }
        if (response.data.isEmpty()) {
            return response.data
        }
        return decrypt(response.data, transmissionKey.key)
    }
}

private fun trustAllSocketFactory(): SSLSocketFactory {
    val trustAllCerts: Array<TrustManager> = arrayOf(
        object : X509TrustManager {
            private val AcceptedIssuers = arrayOf<X509Certificate>()
            override fun checkClientTrusted(
                certs: Array<X509Certificate?>?, authType: String?
            ) {
            }

            override fun checkServerTrusted(
                certs: Array<X509Certificate?>?, authType: String?
            ) {
            }

            override fun getAcceptedIssuers(): Array<X509Certificate> {
                return AcceptedIssuers
            }
        }
    )
    val sslContext = SSLContext.getInstance("TLS")
    try {
        sslContext.init(null, trustAllCerts, SecureRandom())
    } catch (e: NoSuchAlgorithmException) {
        e.printStackTrace()
    } catch (e: KeyManagementException) {
        e.printStackTrace()
    }
    return sslContext.socketFactory
}

internal object TestStubs {
    lateinit var transmissionKeyStub: () -> ByteArray

    fun transmissionKeyStubReady(): Boolean {
        return this::transmissionKeyStub.isInitialized
    }
}<|MERGE_RESOLUTION|>--- conflicted
+++ resolved
@@ -17,11 +17,8 @@
 import java.security.cert.X509Certificate
 import java.time.Instant
 import java.util.*
-<<<<<<< HEAD
 import java.util.concurrent.*
 import java.util.jar.Manifest
-=======
->>>>>>> b50f83ea
 import javax.net.ssl.*
 
 const val KEEPER_CLIENT_VERSION = "mj16.3.4"
@@ -260,29 +257,6 @@
     storage.saveBytes(KEY_PUBLIC_KEY, extractPublicRaw(keyPair.public)) // public key stored raw
 }
 
-<<<<<<< HEAD
-internal object ManifestLoader {
-    internal val version: String
-
-    init {
-        val clazz = javaClass
-        val classPath: String = clazz.getResource(clazz.simpleName.toString() + ".class")!!.toString()
-        val libPathEnd = classPath.lastIndexOf("!")
-        val filePath = if (libPathEnd > 0) {
-            val libPath = classPath.substring(0, libPathEnd)
-            "$libPath!/META-INF/MANIFEST.MF"
-        } else { // we might be testing
-            var buildPathCoreIdx = classPath.lastIndexOf("build/classes")
-            if (buildPathCoreIdx < 0) {
-                buildPathCoreIdx = classPath.lastIndexOf("out/production/classes")
-            }
-            val buildPath = classPath.substring(0, buildPathCoreIdx)
-            "${buildPath}build/tmp/jar/MANIFEST.MF"
-        }
-        val manifest = Manifest(URL(filePath).openStream())
-        version = manifest.mainAttributes.getValue("Implementation-Version")
-    }
-}
 
 fun toKeeperAppClientString(version: String): String {
     return "mj${version.replace("-SNAPSHOT", "")}"
@@ -329,8 +303,6 @@
     es.shutdown()
 }
 
-=======
->>>>>>> b50f83ea
 @ExperimentalSerializationApi
 @JvmOverloads
 fun getSecrets(options: SecretsManagerOptions, recordsFilter: List<String> = emptyList()): KeeperSecrets {
