--- conflicted
+++ resolved
@@ -55,13 +55,8 @@
             {
                 AccountNumber or AddressRef or Addresses or BankAccounts or BirthDate or
                 CardRef or Date or Email or ExpirationDate or FileRef or Hosts or KeyPairs or
-<<<<<<< HEAD
-                LicenseNumber or Login or Multiline or Names or OneTimeCode or Password or
+                LicenseNumber or Login or Multiline or Names or OneTimeCode or Passkeys or Password or
                 PaymentCards or Phones or PinCode or Scripts or Secret or SecureNote or
-=======
-                LicenseNumber or Login or Multiline or Names or OneTimeCode or Passkeys or Password or
-                PaymentCards or Phones or PinCode or Secret or SecureNote or
->>>>>>> 4a89dd85
                 SecurityQuestions or Text or Url => true,
                 _ => false
             };
@@ -505,13 +500,16 @@
     [SuppressMessage("ReSharper", "InconsistentNaming")]
     [SuppressMessage("ReSharper", "ClassNeverInstantiated.Global")]
     [SuppressMessage("ReSharper", "UnusedAutoPropertyAccessor.Global")]
-<<<<<<< HEAD
     public class Script
     {
         public string fileRef { get; set; }
         public string command { get; set; }
         public List<string> recordRef { get; set; }
-=======
+    }
+  
+    [SuppressMessage("ReSharper", "InconsistentNaming")]
+    [SuppressMessage("ReSharper", "ClassNeverInstantiated.Global")]
+    [SuppressMessage("ReSharper", "UnusedAutoPropertyAccessor.Global")]
     public class Passkey
     {
         public string privateKey { get; set; }
@@ -521,13 +519,11 @@
         public string relyingParty { get; set; }
         public string username { get; set; }
         public long? createdDate { get; set; }
->>>>>>> 4a89dd85
-    }
-
-    [SuppressMessage("ReSharper", "InconsistentNaming")]
-    [SuppressMessage("ReSharper", "ClassNeverInstantiated.Global")]
-    [SuppressMessage("ReSharper", "UnusedAutoPropertyAccessor.Global")]
-<<<<<<< HEAD
+    }
+
+    [SuppressMessage("ReSharper", "InconsistentNaming")]
+    [SuppressMessage("ReSharper", "ClassNeverInstantiated.Global")]
+    [SuppressMessage("ReSharper", "UnusedAutoPropertyAccessor.Global")]
     public class Scripts : KeeperField
     {
         public bool? required { get; set; }
@@ -536,7 +532,11 @@
 
         // Scripts field constructor with the single value to eliminate the complexity of the passing List as a value
         public Scripts(Script fieldValue) { type = "script"; value = new List<Script> { fieldValue }; }
-=======
+    }
+    
+    [SuppressMessage("ReSharper", "InconsistentNaming")]
+    [SuppressMessage("ReSharper", "ClassNeverInstantiated.Global")]
+    [SuppressMessage("ReSharper", "UnusedAutoPropertyAccessor.Global")]
     public class Passkeys : KeeperField
     {
         public bool? required { get; set; }
@@ -545,6 +545,5 @@
 
         // Passkeys field constructor with the single value to eliminate the complexity of the passing List as a value
         public Passkeys(Passkey fieldValue) { type = "passkey"; value = new List<Passkey> { fieldValue }; }
->>>>>>> 4a89dd85
     }
 }