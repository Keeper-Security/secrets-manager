--- conflicted
+++ resolved
@@ -5,15 +5,9 @@
         <LangVersion>9</LangVersion>
         <Company>Keeper Security Inc.</Company>
         <Product>SecretsManager .Net SDK</Product>
-<<<<<<< HEAD
-        <AssemblyVersion>16.6.8</AssemblyVersion>
-        <FileVersion>16.6.8</FileVersion>
-        <PackageVersion>16.6.8</PackageVersion>
-=======
         <AssemblyVersion>17.0.0</AssemblyVersion>
         <FileVersion>17.0.0</FileVersion>
         <PackageVersion>17.0.0</PackageVersion>
->>>>>>> b81ae029
         <NeutralLanguage>en-US</NeutralLanguage>
         <PackageId>Keeper.SecretsManager</PackageId>
         <Authors>Sergey Aldoukhov</Authors>
@@ -28,15 +22,9 @@
     </PropertyGroup>
 
     <ItemGroup>
-<<<<<<< HEAD
-      <PackageReference Include="BouncyCastle.Cryptography" Version="2.4.0" />
-      <PackageReference Include="System.Text.Json" Version="8.0.5" />
-      <PackageReference Include="System.Text.Encodings.Web" Version="8.0.0" />
-=======
       <PackageReference Include="BouncyCastle.Cryptography" Version="2.6.1" />
       <PackageReference Include="System.Text.Json" Version="9.0.7" />
       <PackageReference Include="System.Text.Encodings.Web" Version="9.0.7" />
->>>>>>> b81ae029
     </ItemGroup>
 
     <PropertyGroup Condition="'$(SignKSM)'=='True'">
