--- conflicted
+++ resolved
@@ -1,9 +1,5 @@
 @{
-<<<<<<< HEAD
-    ModuleVersion = '16.6.8'
-=======
     ModuleVersion = '17.0.0'
->>>>>>> b81ae029
     CompatiblePSEditions = @('Core')
     GUID = '20ab89cb-f0dd-4e8e-b276-f3a7708c1eb2'
     Author = 'Sergey Aldoukhov'
