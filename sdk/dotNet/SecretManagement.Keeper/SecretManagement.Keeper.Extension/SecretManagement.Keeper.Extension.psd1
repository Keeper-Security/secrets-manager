--- conflicted
+++ resolved
@@ -6,14 +6,9 @@
     GUID = '7ad471fa-c303-4e0f-8da7-4b4b6da380f9'
     Author = 'Sergey Aldoukhov'
     CompanyName = 'Keeper Security'
-<<<<<<< HEAD
     Copyright = '(c) 2023 Keeper Security, Inc.'
-    FunctionsToExport = 'Set-Secret', 'Get-Secret', 'Remove-Secret', 'Get-SecretInfo', 'Test-SecretVault', 'Set-KeeperVault'
-=======
-    Copyright = '(c) 2022 Keeper Security, Inc.'
     FunctionsToExport = 'Set-Secret', 'Get-Secret', 'Remove-Secret', 'Get-SecretInfo', 'Test-SecretVault', 'Set-KeeperVault', 'Get-Notation'
->>>>>>> 08adb569
     CmdletsToExport = @()    
     VariablesToExport = @()
     AliasesToExport = @()
-}
+}