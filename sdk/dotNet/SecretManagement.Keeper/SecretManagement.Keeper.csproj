--- conflicted
+++ resolved
@@ -4,13 +4,8 @@
         <TargetFramework>netstandard2.0</TargetFramework>
         <AssemblyName>SecretManagement.Keeper</AssemblyName>
         <CopyLocalLockFileAssemblies>true</CopyLocalLockFileAssemblies>
-<<<<<<< HEAD
-        <AssemblyVersion>16.6.8</AssemblyVersion>
-        <FileVersion>16.6.8</FileVersion>
-=======
         <AssemblyVersion>17.0.0</AssemblyVersion>
         <FileVersion>17.0.0</FileVersion>
->>>>>>> b81ae029
     </PropertyGroup>
 
     <ItemGroup>
