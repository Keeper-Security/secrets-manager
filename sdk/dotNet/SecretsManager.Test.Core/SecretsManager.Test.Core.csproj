﻿<Project Sdk="Microsoft.NET.Sdk">

    <PropertyGroup>
        <TargetFramework>net8.0</TargetFramework>

        <IsPackable>false</IsPackable>

        <RootNamespace>Secretsmanager.Test</RootNamespace>
    </PropertyGroup>

    <ItemGroup>
<<<<<<< HEAD
        <PackageReference Include="Microsoft.NET.Test.Sdk" Version="17.11.1" />
        <PackageReference Include="NUnit" Version="4.2.2" />
        <PackageReference Include="NUnit3TestAdapter" Version="4.6.0" />
        <PackageReference Include="coverlet.collector" Version="6.0.2">
=======
        <PackageReference Include="Microsoft.NET.Test.Sdk" Version="17.14.1" />
        <PackageReference Include="NUnit" Version="4.3.2" />
        <PackageReference Include="NUnit3TestAdapter" Version="5.0.0" />
        <PackageReference Include="coverlet.collector" Version="6.0.4">
>>>>>>> b81ae029
          <PrivateAssets>all</PrivateAssets>
          <IncludeAssets>runtime; build; native; contentfiles; analyzers; buildtransitive</IncludeAssets>
        </PackageReference>
    </ItemGroup>

    <ItemGroup>
      <ProjectReference Include="..\SecretsManager\SecretsManager.csproj" />
    </ItemGroup>

    <PropertyGroup Condition="'$(SignKSM)'=='True'">
        <SignAssembly>True</SignAssembly>
        <AssemblyOriginatorKeyFile>sgKSM.snk</AssemblyOriginatorKeyFile>
    </PropertyGroup>

</Project><|MERGE_RESOLUTION|>--- conflicted
+++ resolved
@@ -9,19 +9,12 @@
     </PropertyGroup>
 
     <ItemGroup>
-<<<<<<< HEAD
-        <PackageReference Include="Microsoft.NET.Test.Sdk" Version="17.11.1" />
-        <PackageReference Include="NUnit" Version="4.2.2" />
-        <PackageReference Include="NUnit3TestAdapter" Version="4.6.0" />
-        <PackageReference Include="coverlet.collector" Version="6.0.2">
-=======
         <PackageReference Include="Microsoft.NET.Test.Sdk" Version="17.14.1" />
         <PackageReference Include="NUnit" Version="4.3.2" />
         <PackageReference Include="NUnit3TestAdapter" Version="5.0.0" />
-        <PackageReference Include="coverlet.collector" Version="6.0.4">
->>>>>>> b81ae029
-          <PrivateAssets>all</PrivateAssets>
-          <IncludeAssets>runtime; build; native; contentfiles; analyzers; buildtransitive</IncludeAssets>
+        <PackageReference Include="coverlet.collector" Version="6.0.4">
+          <PrivateAssets>all</PrivateAssets>
+          <IncludeAssets>runtime; build; native; contentfiles; analyzers; buildtransitive</IncludeAssets>
         </PackageReference>
     </ItemGroup>
 
