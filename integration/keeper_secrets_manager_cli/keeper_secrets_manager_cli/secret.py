# -*- coding: utf-8 -*-
#  _  __
# | |/ /___ ___ _ __  ___ _ _ (R)
# | ' </ -_) -_) '_ \/ -_) '_|
# |_|\_\___\___| .__/\___|_|
#              |_|
#
# Keeper Secrets Manager
# Copyright 2021 Keeper Security Inc.
# Contact: ops@keepersecurity.com
#

import json
import yaml
import os
import re
import sys
from colorama import Fore, Style
from jsonpath_rw_ext import parse
from keeper_secrets_manager_cli.exception import KsmCliException
from keeper_secrets_manager_cli.common import launch_editor
<<<<<<< HEAD
from keeper_secrets_manager_core.core import SecretsManager, CreateOptions
=======
from keeper_secrets_manager_core.core import SecretsManager, CreateOptions, KeeperFolder
>>>>>>> a31bf929
from keeper_secrets_manager_core.utils import get_totp_code, generate_password as sdk_generate_password
from keeper_secrets_manager_helper.record import Record
from keeper_secrets_manager_helper.v3.record import Record as RecordV3
from keeper_secrets_manager_helper.field_type import FieldType
from keeper_secrets_manager_helper.exception import FileSyntaxException
from .table import Table, ColumnAlign
from typing import List, Tuple
import uuid
import tempfile


class Secret:
    # Maps the type in a field to what it should pull in from the real record. There
    # might be multiple field that need to be pulled in.
    support_ref_types = {
        "addressRef": ["address"],
        "cardRef": ["paymentCard", "text", "pinCode", "addressRef"]
    }
    redact_str = "****"
    redact_placeholder = "___" + str(uuid.uuid4()) + "___"
    redact_type_list = [
        'password',
        'secret',
        'pinCode',
        'securityQuestion',
        'oneTimeCode',
        'cardRef'
    ]

    def __init__(self, cli):
        self.cli = cli

    @staticmethod
    def _should_mask(field_dict):
        return field_dict.get("type") in Secret.redact_type_list

    @staticmethod
    def _redact_value(value, use_color=True):
        if type(value) is dict:
            for key in value:
                value[key] = Secret._redact_value(value[key], use_color)
        elif type(value) is list:
            new_list = []
            for item in value:
                new_list.append(Secret._redact_value(item, use_color))
            value = new_list
        else:
            # If we are using color we want to use a unique a placeholder to replace after
            # we have a string for the entire value.
            if use_color is True:
                value = Secret.redact_placeholder
            else:
                value = Secret.redact_str
        return value

    def _field_replacement(self, fields, unmask, use_color, append_func, inflate):

        for field in fields:

            # If this is a maskable field and we are not going to unmask there is no need to load in the
            # reference value.
            if unmask is False and Secret._should_mask(field):
                continue

            # If want to inflate references and the type of the field is a supported reference type then get
            # the real record
            if inflate is True:
                field_type = field.get("type")
                if field_type in Secret.support_ref_types:
                    field["value"] = self.cli.client.inflate_field_value(field.get("value"),
                                                                         SecretsManager.inflate_ref_types[field_type])

        replace_fields = []
        for field in fields:
            value = field.get("value")

            # Should we mask the values?
            if unmask is False and Secret._should_mask(field):
                value = Secret._redact_value(value, use_color)

            append_func(field, value, replace_fields)

        return replace_fields

    def _get_standard_fields(self, raw_standard_fields, unmask, use_color, inflate):

        def _appender(field, value, fields):
            fields.append({
                "label": field.get("label", field.get("type")),
                "type": field.get("type"),
                "value": value
            })

        standard_fields = self._field_replacement(raw_standard_fields,
                                                  unmask=unmask, use_color=use_color, inflate=inflate,
                                                  append_func=_appender)

        return standard_fields

    def _get_custom_fields(self, raw_custom_fields, unmask, use_color, inflate):

        def _appender(field, value, fields):
            fields.append({
                "label": field.get("label", field.get("type")),
                "type": field.get("type"),
                "value": value
            })

        custom_fields = self._field_replacement(raw_custom_fields,
                                                unmask=unmask, use_color=use_color, inflate=inflate,
                                                append_func=_appender)

        return custom_fields

    def _record_to_dict(self, record, load_references=False, unmask=False, use_color=True, inflate=True):

        standard_fields = []
        custom_fields = []

        raw_standard_fields = record.dict.get('fields', [])
        raw_custom_fields = record.dict.get('custom', [])

        # If we have  fields check in any have references that can replace with actual values
        if len(raw_standard_fields) > 0 and load_references is True:
            standard_fields = self._get_standard_fields(raw_standard_fields, unmask, use_color, inflate)
        if len(raw_custom_fields) > 0 and load_references is True:
            custom_fields = self._get_custom_fields(raw_custom_fields, unmask, use_color, inflate)

        ret = {
            "uid": record.uid,
            "title": record.title,
            "type": record.type,
            "fields": standard_fields,
            "custom_fields": custom_fields,
            "files": [{
                "file_uid": x.f.get("fileUid"),
                "name": x.name,
                "title": x.title,
                "type": x.type,
                "last_modified": x.last_modified,
                "size": x.size
            } for x in record.files]
        }

        return ret

    @staticmethod
    def _color_it(value, color=Style.RESET_ALL, use_color=True):
        if use_color is True:
            value = color + value + Style.RESET_ALL
        return value

    @staticmethod
    def _replace_redact_placeholder(value, use_color=True, reset_color=Style.RESET_ALL):
        redact_str = Secret.redact_str
        if use_color is True:
            redact_str = Fore.RED + redact_str + reset_color
        return value.replace(Secret.redact_placeholder, redact_str)

    @staticmethod
    def _format_record(record_dict, use_color=True):
        ret = "\n"
        ret += " Record: {}\n".format(Secret._color_it(record_dict["uid"], Fore.YELLOW, use_color))
        ret += " Title: {}\n".format(Secret._color_it(record_dict["title"], Fore.YELLOW, use_color))
        ret += " Record Type: {}\n".format(Secret._color_it(record_dict["type"], Fore.YELLOW, use_color))
        ret += "\n"

        table = Table(use_color=use_color)
        table.add_column("Field", data_color=Fore.GREEN)
        table.add_column("Value", data_color=Fore.YELLOW, allow_wrap=True)
        for field in record_dict["fields"]:
            value = field["value"]
            if len(value) == 0:
                value = ""
            elif len(value) > 1 or type(value[0]) is not str:
                value = json.dumps(value)
            else:
                value = value[0]
                value = value.replace('\n', '\\n')

            value = Secret._replace_redact_placeholder(value, use_color=use_color, reset_color=Fore.YELLOW)

            # Don't show blank value pairs
            if value == "":
                continue

            label = field.get("label", field.get("type"))
            table.add_row([label, value])
        ret += table.get_string() + "\n"

        if len(record_dict["custom_fields"]) > 0:
            ret += "\n"
            table = Table(use_color=use_color)
            table.add_column("Custom Field", data_color=Fore.GREEN)
            table.add_column("Type")
            table.add_column("Value", data_color=Fore.YELLOW, allow_wrap=True)

            problems = []
            seen = {}
            for field in record_dict["custom_fields"]:
                value = field["value"]
                if len(value) == 0:
                    value = ""
                elif len(value) > 1 or type(value[0]) is not str:
                    value = json.dumps(value)
                else:
                    value = value[0]
                    value = value.replace('\n', '\\n')

                # Don't show blank value pairs
                if value == "":
                    continue

                value = Secret._replace_redact_placeholder(value, use_color=use_color, reset_color=Fore.YELLOW)

                label = field["label"]
                if field["label"] in seen:
                    problems.append(field["label"])
                    label += " (!!)"
                seen[field["label"]] = True

                table.add_row([label, field["type"], value])

            ret += table.get_string() + "\n"
            if len(problems) > 0:
                ret += " !! Found duplicate labels ({}). When accessing custom fields the first record found will" \
                       "be returned.\n".format(",".join(problems))

        if len(record_dict["files"]) > 0:
            ret += "\n"
            table = Table(use_color=use_color)
            table.add_column("File Name", allow_wrap=True, data_color=Fore.GREEN)
            table.add_column("Type")
            table.add_column("Size", align=ColumnAlign.RIGHT)
            table.add_column("File UID")
            for file in record_dict["files"]:
                row = [
                    file["title"],
                    file["type"],
                    "{:n}".format(int(file["size"])),
                    file["file_uid"]
                ]
                table.add_row(row)
            ret += table.get_string() + "\n"

        ret += "\n"

        return ret

    @staticmethod
    def _adjust_records(records, force_array):
        if type(records) is not list:
            records = [records]
        if force_array is False and len(records) == 1:
            records = records[0]
        return records

    def output_results(self, records, output_format, force_array, use_color=True):
        if output_format == 'text':
            for record_dict in records:
                self.cli.output(self._format_record(record_dict, use_color=use_color))
        elif output_format == 'json':
            self.cli.output(json.dumps(Secret._adjust_records(records, force_array), indent=4))
        else:
            return records

    @staticmethod
    def _get_jsonpath_results(data, expression, force_array=False):

        jsonpath_expression = parse(expression)
        results = [match.value for match in jsonpath_expression.find(data)]
        if force_array is False:
            if len(results) == 1:
                results = results[0]
        else:
            if type(results) is not list:
                results = [results]

        return results

    def _query_field(self, field_key, records):

        if len(records) == 0:
            raise Exception("No records found. Cannot find field {}.".format(field_key))

        # Can only perform field search on one record. The CLI part prevents this. Just grab the first record.
        record = records[0]
        field = None

        # First check the fields. Label first and then type.
        if record.get("fields") is not None:
            for key in ["label", "type"]:
                try:
                    field = next((item for item in record["fields"] if item.get(key) == field_key), None)
                except ValueError as _:
                    pass
                if field is not None:
                    break

        # If we don't have a value, check the custom_fields. Label first and then type.
        if field is None and record.get("custom_fields") is not None:
            for key in ["label", "type"]:
                if field is None or len(field) == 0:
                    try:
                        field = next((item for item in record["custom_fields"] if item.get(key) == field_key), None)
                    except ValueError as _:
                        pass
                if field is not None:
                    break

        if field is None:
            raise KsmCliException("Cannot find the field {} in record {}".format(field_key, record["title"]))

        value = field.get("value", [])
        if len(value) > 0:
            value = value[0]
        if type(value) is not str:
            value = json.dumps(value)

        print("", file=sys.stderr)
        self.cli.output(value)
        print("", file=sys.stderr)

    def _query_jsonpath(self, jsonpath_query, records, force_array, raw):
        # Adjust records here so the JQ query works with the displayed JSON.
        record_list = Secret._adjust_records(records, force_array)

        try:
            results = self._get_jsonpath_results(record_list, jsonpath_query)
            output = json.dumps(results, indent=4)

            # If the results was a string, converting it to JSON will place quotes around the value. That is
            # bad when piping it into an env var. Just return the non-JSON results string.
            if raw is True and isinstance(results, str) is True and output.startswith('"') is True and \
                    output.endswith('"') is True:
                output = results

            self.cli.output(output)
        except Exception as err:
            raise KsmCliException("JSONPath failed: {}".format(err))

    def query(self, uids=None, titles=None, field=None, output_format='json', jsonpath_query=None,
              force_array=False, load_references=False, unmask=False, use_color=None, inflate=True,
              raw=False):

        if use_color is None:
            use_color = self.cli.use_color

        if uids is None:
            uids = []
        if titles is None:
            titles = []

        # If the output is JSON, automatically unmask password-like values.
        if output_format == 'json':
            unmask = True

        # If we want a specific field, then unmask the value
        if field is not None:
            unmask = True

        records = []
        fetch_uids = None

        # If we are not searching by title, then set the fetch uid to the uids passed in.
        if len(titles) == 0:
            fetch_uids = uids

        secrets = self.cli.client.get_secrets(uids=fetch_uids)
        if len(secrets) == 0 and fetch_uids is not None:
            raise KsmCliException("Cannot find requested record(s).")

        for record in secrets:
            add_record = False

            # If we are searching by title, the fetch_uids was None, we have all the records. We need to filter
            # them by the title or uids.
            if len(titles) > 0:
                if record.title in titles or record.uid in uids:
                    add_record = True
            else:
                add_record = True

            if add_record is True:
                records.append(self._record_to_dict(record,
                                                    load_references=load_references,
                                                    unmask=unmask,
                                                    inflate=inflate))

        # The user wants a specific field value.
        if field is not None:
            self._query_field(
                field_key=field,
                records=records
            )
        # The user wants to use JSONPath to get the field(s) values.
        elif jsonpath_query is not None:
            self._query_jsonpath(
                jsonpath_query=jsonpath_query,
                records=records,
                force_array=force_array,
                raw=raw
            )
        else:
            return self.output_results(records=records, output_format=output_format, force_array=force_array,
                                       use_color=use_color)

    @staticmethod
    def _format_list(record_dict, use_color=True):
        table = Table(use_color=use_color)
        table.add_column("UID", data_color=Fore.GREEN)
        table.add_column("Record Type")
        table.add_column("Title", data_color=Fore.YELLOW)
        for record in record_dict:
            table.add_row([record["uid"], record["type"], record["title"]])
        return "\n" + table.get_string() + "\n"

    def secret_list(self, uids=None, output_format='json', use_color=None):

        if use_color is None:
            use_color = self.cli.user_color

        record_dict = self.query(uids=uids, output_format='dict', unmask=True, use_color=use_color)
        if output_format == 'text':
            self.cli.output(self._format_list(record_dict, use_color=use_color))
        elif output_format == 'json':
            records = [{"uid": x.get("uid"), "title": x.get("title"), "record_type": x.get("type")}
                       for x in record_dict]
            self.cli.output(json.dumps(records, indent=4))

    def download(self, uid, name, file_uid, file_output, create_folders=False):

        record = self.cli.client.get_secrets(uids=[uid])
        if len(record) == 0:
            raise KsmCliException("Cannot find a record for UID {}. Cannot download {}".format(uid, name))

        file = None
        if file_uid is not None:
            for check_file in record[0].files:
                if check_file.f.get("fileUid") == file_uid:
                    file = check_file
                    break
        else:
            file = record[0].find_file_by_title(name)
        if file is None:
            raise KsmCliException("Cannot find a file named {} for UID {}. Cannot download file".format(name, uid))

        if file_output == 'stdout':
            sys.stderr.buffer.write(file.get_file_data())
        elif file_output == 'stderr':
            sys.stderr.buffer.write(file.get_file_data())
        elif type(file_output) is str:
            file.save_file(file_output, create_folders)
        else:
            raise KsmCliException("The file output {} is not supported. Cannot download and save the file.".format(
                file_output))

    def get_totp_code(self, uid):
        record = self.cli.client.get_secrets(uids=[uid])
        if len(record) == 0:
            raise KsmCliException("Cannot find a record for UID {}.".format(uid))

        totp_uri = None
        try:
            totp_uri = record[0].get_standard_field_value("oneTimeCode", True)
        except (Exception,):
            pass
        if not totp_uri:
            try:
                totp_uri = record[0].get_custom_field_value("oneTimeCode", True)
            except (Exception,):
                pass

        if not totp_uri:
            raise KsmCliException("Cannot find TOTP field for UID {}.".format(uid))

        try:
            totp = get_totp_code(totp_uri)
        except Exception as err:
            # The UI doesn't appear to valid the secret key, so the user might enter a bad secret key.
            if str(err) == 'Incorrect padding':
                raise KsmCliException("The secret key of the two factor code field appears to be invalid."
                                      " Please make sure the record is correct.")
            raise err

        self.cli.output(totp.code)

    def get_via_notation(self, notation):
        try:
            value = self.cli.client.get_notation(notation)
            if type(value) is dict or type(value) is list:
                value = json.dumps(value)
        except Exception as err:
            raise KsmCliException(str(err))

        return self.cli.output(value)

    @staticmethod
    def _split_kv(text, is_json=False, labels=None):

        """Split key/value.
        """

        # We need to know the label/types in the record. If we don't we can find the value.
        if labels is None:
            raise KsmCliException("Could not find any fields or custom_fields in the record.")

        #  Unwrap kv is quote wrapped. Only use ' and "
        # "label=value" or 'label=value'
        for quote in ["\'", "\""]:
            if text.startswith(quote) is True and text.endswith(quote) is True:
                text = text[1:-1]
                break

        # Our final values. Init to None
        key = None
        value = None

        for label in labels:
            if text.startswith("{}=".format(label)) is True:
                value = text.replace("{}=".format(label), "")
                key = label

        if key is None:
            raise KsmCliException("Cannot find the field/custom_field label or type for {}.".format(text))

        if is_json is True:
            try:
                value = json.loads(value)
                if type(value) is not list:
                    value = [value]
            except json.JSONDecodeError:
                raise KsmCliException("The value is not valid JSON for {}".format(text))

        return key, value

    def update(self, uid, fields=None, custom_fields=None, fields_json=None, custom_fields_json=None):

        record = self.cli.client.get_secrets(uids=[uid])
        if len(record) == 0:
            raise KsmCliException("Cannot find a record for UID {}.".format(uid))

        def _get_label(x):
            label = x.get("label")
            if label is None or label == "":
                label = x.get("type")
            return label

        # Get a list of all labels/type allowed.
        labels = {
            "field": [_get_label(x) for x in record[0].dict.get("fields", [])],
            "custom_field": [_get_label(x) for x in record[0].dict.get("custom", [])]
        }

        data = [
            {"type": "field", "is_json": False, "values": fields},
            {"type": "custom_field", "is_json": False, "values": custom_fields},
            {"type": "field", "is_json": True, "values": fields_json},
            {"type": "custom_field", "is_json": True, "values": custom_fields_json},
        ]

        try:
            for item in data:
                if item["values"] is not None:
                    for kv in list(item["values"]):
                        key, value = self._split_kv(
                            kv,
                            is_json=item["is_json"],
                            labels=labels[item["type"]]
                        )
                        getattr(record[0], item["type"])(key, value)

        except Exception as err:
            raise KsmCliException("Could not update record: {}".format(err))

        try:
            self.cli.client.save(record[0])
        except Exception as err:
            raise KsmCliException("Could not save record: {}".format(err))

    def _check_if_can_add_records(self):
        # Check to see if appOwnerPublicKey is in the keeper.ini. It's a newly added key and if the
        # profile is too old we can't add a record.
        profile_config = self.cli.profile.get_profile_config(self.cli.profile.get_active_profile_name())
        if profile_config.app_owner_public_key is None:
            raise KsmCliException("Your profile is out of date. It is missing the application order key. "
                                  "To create a record you will need to init a profile with a new token.")

    def add_record_interactive(self, version, folder_uid, record_type, output_format,
                               password_generate_flag, title=None, notes=None, editor=None):
        self._check_if_can_add_records()

        # If the editor was passed in, assume it doesn't need blocking.
        editor_use_blocking = False
        editor_process_name = None

        # If the editor was not passed in, use the editor set in the config. If not set, the code will
        # attempt to find and editor later.
        if editor is None:
            editor = self.cli.editor
            editor_use_blocking = self.cli.editor_use_blocking
            editor_process_name = self.cli.editor_process_name

        # Build a templated record with placeholders <#ADD>
        template = Record(version).get_template(
            record_type=record_type,
            output_format=output_format,
            title=title,
            notes=notes
        )

        temp_filename = None
        try:
            # Write the template file and close it. Windows doesn't like to share open files. The finally will handle
            # deleting  the file, so set delete=False so the tempfile doesn't delete it when closed.
            tf = tempfile.NamedTemporaryFile("w+", suffix=f".{output_format}", delete=False)
            temp_filename = tf.name
            tf.write(template)
            tf.close()

            launch_the_editor = True

            while True:

                if launch_the_editor is True:

                    # Launch the editor
                    launch_editor(
                        file=temp_filename,
                        editor=editor,
                        use_blocking=editor_use_blocking,
                        process_name=editor_process_name
                    )

                with open(temp_filename, 'r') as fh:
                    record_data = fh.read()
                    fh.close()
                    if re.search(r'<#ADD', record_data, re.MULTILINE) is not None:
                        print(Fore.RED + "Found template markers (#ADD) still in the record data. Either " +
                              "add a value or remove the line completely. Enter 'r' to recheck " +
                              "the file if the file was processed before you finished editing. " + Style.RESET_ALL)
                        ynq = input("Do you wish to edit? Y/n/r/q: ")
                        if ynq == "" or ynq[0].lower() == "y":
                            launch_the_editor = True
                            continue
                        if ynq[0].lower() == "r":
                            # If rechecking, don't launch the editor
                            launch_the_editor = False
                            continue
                        if ynq[0].lower() == "q":
                            print("Not adding record.")
                            return

                try:
                    # When saved, import the file
                    self.add_record_from_file(
                        folder_uid=folder_uid,
                        file=temp_filename,
                        password_generate_flag=password_generate_flag
                    )
                    # All is good break out of the loop
                    break
                except FileSyntaxException as err:
                    ynq = input(Fore.RED + str(err) + Style.RESET_ALL +
                                "Do you wish to edit and try again? Y/n/q: ")
                except Exception as err:
                    ynq = input(Fore.RED + f"Could not create the record: {err}. " + Style.RESET_ALL +
                                "Do you wish to edit and try again? Y/n/q: ")

                if ynq == "" or ynq[0].lower() == "y":
                    launch_the_editor = True
                    continue
                if ynq[0].lower() == "q":
                    print("Not adding record.")
                    return

        except Exception as err:
            raise KsmCliException(f"Could not edit the record template file: {err}")
        finally:
            if temp_filename is not None:
                os.unlink(temp_filename)

    def add_record_from_file(self, folder_uid, file, password_generate_flag):

        self._check_if_can_add_records()

        try:
            folders = self.cli.client.get_folders()
            records = Record.create_from_file(file, password_generate=password_generate_flag)
            record_uids = []
            for record in records:
                record_create_obj = record.get_record_create_obj()
                folder_options, folders = self.build_folder_options(folder_uid, folders)
                record_uid = self.cli.client.create_secret_with_options(folder_options, record_create_obj, folders)
                record_uids.append(record_uid)
        except FileSyntaxException as err:
            raise KsmCliException(str(err))
        except Exception as err:
            raise KsmCliException(f"Could not load records from file {file}: {err}")

        print("The following is the new record UIDs in JSON ...", file=sys.stderr)
        return self.cli.output(json.dumps(record_uids))

    def add_record_from_field_args(self, version, folder_uid, password_generate_flag, record_type,
                                   title, notes, field_args):

        self._check_if_can_add_records()

        try:
            records = Record(version).create_from_field_args(
                record_type=record_type,
                title=title,
                notes=notes,
                field_args=field_args,
                password_generate=password_generate_flag
            )
            record = records[0]
            record_create_obj = record.get_record_create_obj()

            folder_options, folders = self.build_folder_options(folder_uid)
            record_uid = self.cli.client.create_secret_with_options(folder_options, record_create_obj, folders)
        except Exception as err:
            raise KsmCliException(f"{err}")

        print("The following is the new record UID ...", file=sys.stderr)
        return self.cli.output(record_uid)

<<<<<<< HEAD
    def add_record_from_clone(self, uid: str, title: str):

        record_uid = ''  # new record UID
        self._check_if_can_add_records()

        try:
            recs = self.cli.client.get_secrets([uid]) or []
            if recs:
                rec = recs[0]
                if rec.folder_uid:
                    folder_options = CreateOptions(rec.folder_uid, rec.inner_folder_uid)
                    record_data = {
                        "version": "v3",
                        "kind": "KeeperRecord",
                        "data": [{
                            "recordType": rec.type,
                            "title": title if title else rec.title,
                            "notes": rec.dict.get("notes", ""),
                            "fields": rec.dict.get("fields", []),
                            "customFields": rec.dict.get("custom", [])
                        }]
                    }
                    records = RecordV3.create_from_data(record_data)
                    record = records[0]
                    record_create_obj = record.get_record_create_obj()
                    record_uid = self.cli.client.create_secret_with_options(folder_options, record_create_obj)
                else:
                    print(f"Unable to find the parent shared folder for record {uid} - individually shared records cannot be cloned.", file=sys.stderr)
            else:
                print(f"Record UID not found {uid}", file=sys.stderr)
        except Exception as err:
            raise KsmCliException(f"{err}")

        if record_uid:
            print("The following is the new record UID ...", file=sys.stderr)
        return self.cli.output(record_uid)
=======
    def build_folder_options(self, folder_uid: str, folders: List[KeeperFolder] = []) -> Tuple[CreateOptions, List[KeeperFolder]]:
        """ Build and return folder create options and folders list """

        # find closest shared folder parent
        if not folders:
            folders = self.cli.client.get_folders() or []

        shared_folder = next((x for x in folders if x.folder_uid == folder_uid), None)
        while shared_folder and shared_folder.parent_uid:
            shared_folder = next((x for x in folders if x.folder_uid == shared_folder.parent_uid), shared_folder)

        if shared_folder is None:
            raise KsmCliException(f'Unable to find the shared folder for {folder_uid}')
        if not shared_folder.folder_key:
            raise KsmCliException(f'Unable to find folder key for folder {shared_folder.folder_uid}')

        # create folder options
        create_options = CreateOptions(shared_folder.folder_uid, folder_uid)
        return create_options, folders
>>>>>>> a31bf929

    def generate_password(self, length, lowercase, uppercase, digits, special_characters):

        new_password = sdk_generate_password(
            length=length,
            lowercase=lowercase,
            uppercase=uppercase,
            digits=digits,
            special_characters=special_characters
        )

        return self.cli.output(new_password)

    def get_record_type_template(self, record_type, output_format, version, file):

        if file is not None:
            self.cli.output_name = file
        return self.cli.output(Record(version).get_template(
            record_type=record_type,
            output_format=output_format
        ))

    def get_record_type_list(self, version):

        record_type_list = Record(version).get_template_list()

        table = Table(use_color=self.cli.use_color)
        table.add_column("Record Type", allow_wrap=True, data_color=Fore.GREEN)

        for record_type in record_type_list:
            table.add_row([record_type])

        return self.cli.output(table.get_string())

    def get_field_type_list(self, version):
        field_type_list = FieldType.get_field_type_list(version)

        table = Table(use_color=self.cli.use_color)
        table.add_column("Field Type", allow_wrap=True, data_color=Fore.GREEN)

        for field_type in field_type_list:
            table.add_row([field_type])

        return self.cli.output(table.get_string())

    def get_field_type_schema(self, field_type, output_format, version):
        schema = FieldType.get_field_type_schema(field_type, version)

        if output_format == "json":
            return self.cli.output(json.dumps(schema, indent=4))

        return self.cli.output(yaml.dump(schema))<|MERGE_RESOLUTION|>--- conflicted
+++ resolved
@@ -19,11 +19,7 @@
 from jsonpath_rw_ext import parse
 from keeper_secrets_manager_cli.exception import KsmCliException
 from keeper_secrets_manager_cli.common import launch_editor
-<<<<<<< HEAD
-from keeper_secrets_manager_core.core import SecretsManager, CreateOptions
-=======
 from keeper_secrets_manager_core.core import SecretsManager, CreateOptions, KeeperFolder
->>>>>>> a31bf929
 from keeper_secrets_manager_core.utils import get_totp_code, generate_password as sdk_generate_password
 from keeper_secrets_manager_helper.record import Record
 from keeper_secrets_manager_helper.v3.record import Record as RecordV3
@@ -751,7 +747,6 @@
         print("The following is the new record UID ...", file=sys.stderr)
         return self.cli.output(record_uid)
 
-<<<<<<< HEAD
     def add_record_from_clone(self, uid: str, title: str):
 
         record_uid = ''  # new record UID
@@ -788,7 +783,7 @@
         if record_uid:
             print("The following is the new record UID ...", file=sys.stderr)
         return self.cli.output(record_uid)
-=======
+
     def build_folder_options(self, folder_uid: str, folders: List[KeeperFolder] = []) -> Tuple[CreateOptions, List[KeeperFolder]]:
         """ Build and return folder create options and folders list """
 
@@ -808,7 +803,6 @@
         # create folder options
         create_options = CreateOptions(shared_folder.folder_uid, folder_uid)
         return create_options, folders
->>>>>>> a31bf929
 
     def generate_password(self, length, lowercase, uppercase, digits, special_characters):
 
