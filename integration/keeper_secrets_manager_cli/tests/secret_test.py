--- conflicted
+++ resolved
@@ -160,11 +160,7 @@
 
             self.assertEqual(0, result.exit_code, "the exit code was not 0")
             fields = json.loads(result.output)
-<<<<<<< HEAD
             self.assertEqual(6, len(fields), "didn't find 6 objects in array")
-=======
-            self.assertEqual(6, len(fields), "didn't find 4 objects in array")
->>>>>>> 93034b6e
 
             # Text Output to file
             tf_name = self._make_temp_file()
