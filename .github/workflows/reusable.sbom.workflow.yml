--- conflicted
+++ resolved
@@ -34,11 +34,50 @@
       MANIFEST_TOKEN:
         description: 'Token for Manifest.io authentication'
         required: true
+name: Reusable SBOM Generation
+
+on:
+  workflow_call:
+    inputs:
+      working-directory:
+        description: 'Directory containing the project files'
+        required: true
+        type: string
+      project-name:
+        description: 'Name of the project for SBOM identification'
+        required: true
+        type: string
+      project-type:
+        description: 'Type of project (python, dotnet, nodejs)'
+        required: true
+        type: string
+      project-version:
+        description: 'Version of the project (optional, will try to detect if not provided)'
+        required: false
+        type: string
+        default: ''
+      sbom-format:
+        description: 'Format for SBOM output (spdx-json, cyclonedx-json)'
+        required: false
+        type: string
+        default: 'spdx-json'
+      additional-labels:
+        description: 'Additional labels for SBOM categorization'
+        required: false
+        type: string
+        default: ''
+    secrets:
+      MANIFEST_TOKEN:
+        description: 'Token for Manifest.io authentication'
+        required: true
 
 jobs:
   generate-sbom:
     name: Generate SBOM
+  generate-sbom:
+    name: Generate SBOM
     runs-on: ubuntu-latest
+
 
     steps:
       - name: Checkout repository
@@ -351,10 +390,6 @@
       - name: Generate and publish SBOM
         env:
           PROJECT_VERSION: ${{ inputs.project-version != '' && inputs.project-version || steps.detect-version.outputs.version }}
-<<<<<<< HEAD
-=======
-          MANIFEST_TOKEN: ${{ secrets.MANIFEST_TOKEN }}
->>>>>>> 7b717260
           SYFT_PACKAGE_SEARCH_UNINDEXED_ARCHIVES: "true"
           SYFT_PACKAGE_SEARCH_INDEXED_ARCHIVES: "true"
           SYFT_SCOPE: "all-layers"
@@ -468,11 +503,7 @@
             --name=${{ inputs.project-name }} \
             --version=${PROJECT_VERSION} \
             --output=${{ inputs.sbom-format }} \
-<<<<<<< HEAD
             --api-key=${{ secrets.MANIFEST_TOKEN }} \
-=======
-            --api-key=${MANIFEST_TOKEN} \
->>>>>>> 7b717260
             --publish=true \
             --label=${FINAL_LABELS}
           
