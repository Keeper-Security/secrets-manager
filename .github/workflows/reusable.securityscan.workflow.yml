name: Reusable Security Scanning

on:
  workflow_call:
    inputs:
      working-directory:
        description: 'Directory containing the project files'
        required: true
        type: string
      project-type:
        description: 'Type of project (python, dotnet, nodejs, java, go)'
        required: true
        type: string
      fail-level:
        description: 'Minimum severity level to fail the build (low, moderate, high, critical)'
        required: false
        type: string
        default: 'moderate'
      enable-snyk:
        description: 'Enable Snyk scanning'
        required: false
        type: boolean
        default: false
      enable-ossar:
        description: 'Enable OSSAR scanning'
        required: false
        type: boolean
        default: true
      enable-dependency-review:
        description: 'Enable Dependency Review'
        required: false
        type: boolean
        default: true


jobs:
  security-scan:
    name: Security Scan
<<<<<<< HEAD
    permissions:
      contents: read
=======
>>>>>>> 7b717260
    runs-on: ubuntu-latest

    steps:
      - name: Checkout repository
        uses: actions/checkout@v4
        with:
          fetch-depth: 0  # Required for OSSAR

      # Language-specific setup
      - name: Setup Python
        if: inputs.project-type == 'python'
        uses: actions/setup-python@v4
        with:
          python-version: '3.11'

      - name: Setup Node.js
        if: inputs.project-type == 'nodejs'
        uses: actions/setup-node@v3
        with:
          node-version: '18'

      - name: Setup .NET
        if: inputs.project-type == 'dotnet'
        uses: actions/setup-dotnet@v4
        with:
          dotnet-version: '6.0.x'

      - name: Setup Java
        if: inputs.project-type == 'java'
        uses: actions/setup-java@v4
        with:
          java-version: '17'
          distribution: 'temurin'
          cache: 'maven'

      - name: Setup Go
        if: inputs.project-type == 'go'
        uses: actions/setup-go@v5
        with:
          go-version: '1.21'
          cache: true

      # Language-specific dependency installation
      - name: Install Dependencies
        working-directory: ${{ inputs.working-directory }}
        run: |
          echo "::group::Installing Dependencies"
          case "${{ inputs.project-type }}" in
            "python")
              if [ -f "requirements.txt" ]; then
                python -m pip install -r requirements.txt
              elif [ -f "pyproject.toml" ]; then
                python -m pip install poetry
                poetry install
              fi
              ;;
            "nodejs")
              if [ -f "package-lock.json" ]; then
                npm ci
              elif [ -f "package.json" ]; then
                npm install
              fi
              ;;
            "dotnet")
              dotnet restore
              ;;
            "java")
              if [ -f "pom.xml" ]; then
                echo "Maven project detected"
                mvn dependency:resolve
              elif [ -f "build.gradle" ] || [ -f "build.gradle.kts" ]; then
                echo "Gradle project detected"
                chmod +x ./gradlew
                ./gradlew dependencies
              else
                echo "::error::No pom.xml or build.gradle found"
                exit 1
              fi
              ;;
            "go")
              echo "Downloading Go dependencies..."
              go mod download
              ;;
          esac
          echo "::endgroup::"

      # Language-specific security checks
      - name: Run Language-Specific Security Checks
        id: lang-security
        working-directory: ${{ inputs.working-directory }}
        continue-on-error: true
        run: |
          echo "::group::Language-Specific Security Checks"
          case "${{ inputs.project-type }}" in
            "python")
              python -m pip install safety bandit
              SAFETY_OUTPUT=$(safety check 2>&1) || true
              echo "SAFETY_OUTPUT<<EOF" >> $GITHUB_ENV
              echo "$SAFETY_OUTPUT" >> $GITHUB_ENV
              echo "EOF" >> $GITHUB_ENV
          
              bandit -r . -ll --format json --output security-report-bandit.json || true
              ;;
          
            "nodejs")
              # Map severity levels for npm audit
              NPM_LEVEL="${{ inputs.fail-level }}"
              if [ "$NPM_LEVEL" = "medium" ]; then
              NPM_LEVEL="moderate"
              fi
              
              # npm audit with mapped level
              NPM_AUDIT=$(npm audit --audit-level=$NPM_LEVEL --json || true)
              echo "NPM_AUDIT<<EOF" >> $GITHUB_ENV
              echo "$NPM_AUDIT" >> $GITHUB_ENV
              echo "EOF" >> $GITHUB_ENV
          
              if echo "$NPM_AUDIT" | grep -i ".*vulnerabilities.*"; then
                echo "::error::npm audit found vulnerabilities"
                exit 1
              fi
              ;;
          
            "dotnet")
              # Install security tools
              dotnet tool install --global security-scan
              dotnet security-scan --version
              dotnet security-scan . --output-format json --output-file security-report-dotnet.json || true
              ;;
          
            "java")
              echo "Running Java security checks..."
          
              # OWASP Dependency Check
              if [ -f "pom.xml" ]; then
                mvn org.owasp:dependency-check-maven:check
                mvn com.github.spotbugs:spotbugs-maven-plugin:check
              elif [ -f "build.gradle" ] || [ -f "build.gradle.kts" ]; then
                ./gradlew dependencyCheckAnalyze spotbugsMain
              fi
              ;;
          
            "go")
              echo "Running Go security checks..."
          
              # Install security tools
              go install golang.org/x/vuln/cmd/govulncheck@latest
              go install github.com/securego/gosec/v2/cmd/gosec@latest
              govulncheck ./... || true
              gosec -fmt=json -out=security-report-gosec.json ./... || true
              ;;
          esac
          echo "::endgroup::"

      # Snyk scanning (optional)
      - name: Snyk Security Scan
        if: inputs.enable-snyk
        uses: snyk/actions/node@master
        continue-on-error: true
        with:
          args: --severity-threshold=${{ inputs.fail-level }}

      # OSSAR scanning (optional)
      - name: Run OSSAR Scan
        if: inputs.enable-ossar
        uses: github/ossar-action@v1
        continue-on-error: true

      # Dependency review (optional)
      - name: Dependency Review
        if: inputs.enable-dependency-review && github.event_name == 'pull_request'
        uses: actions/dependency-review-action@v3
        continue-on-error: true
        with:
          fail-on-severity: ${{ inputs.fail-level }}

      # Upload scan results
      - name: Upload Scan Results
        if: always()
        uses: actions/upload-artifact@v4
        with:
          name: security-scan-results
          path: |
            *.json
            *.sarif
            *.xml
            *.txt
          retention-days: 90<|MERGE_RESOLUTION|>--- conflicted
+++ resolved
@@ -32,16 +32,48 @@
         type: boolean
         default: true
 
+name: Reusable Security Scanning
+
+on:
+  workflow_call:
+    inputs:
+      working-directory:
+        description: 'Directory containing the project files'
+        required: true
+        type: string
+      project-type:
+        description: 'Type of project (python, dotnet, nodejs, java, go)'
+        required: true
+        type: string
+      fail-level:
+        description: 'Minimum severity level to fail the build (low, moderate, high, critical)'
+        required: false
+        type: string
+        default: 'moderate'
+      enable-snyk:
+        description: 'Enable Snyk scanning'
+        required: false
+        type: boolean
+        default: false
+      enable-ossar:
+        description: 'Enable OSSAR scanning'
+        required: false
+        type: boolean
+        default: true
+      enable-dependency-review:
+        description: 'Enable Dependency Review'
+        required: false
+        type: boolean
+        default: true
+
 
 jobs:
   security-scan:
     name: Security Scan
-<<<<<<< HEAD
     permissions:
       contents: read
-=======
->>>>>>> 7b717260
     runs-on: ubuntu-latest
+
 
     steps:
       - name: Checkout repository
@@ -228,4 +260,189 @@
             *.sarif
             *.xml
             *.txt
+          retention-days: 90
+      - name: Checkout repository
+        uses: actions/checkout@v4
+        with:
+          fetch-depth: 0  # Required for OSSAR
+
+      # Language-specific setup
+      - name: Setup Python
+        if: inputs.project-type == 'python'
+        uses: actions/setup-python@v4
+        with:
+          python-version: '3.11'
+
+      - name: Setup Node.js
+        if: inputs.project-type == 'nodejs'
+        uses: actions/setup-node@v3
+        with:
+          node-version: '18'
+
+      - name: Setup .NET
+        if: inputs.project-type == 'dotnet'
+        uses: actions/setup-dotnet@v4
+        with:
+          dotnet-version: '6.0.x'
+
+      - name: Setup Java
+        if: inputs.project-type == 'java'
+        uses: actions/setup-java@v4
+        with:
+          java-version: '17'
+          distribution: 'temurin'
+          cache: 'maven'
+
+      - name: Setup Go
+        if: inputs.project-type == 'go'
+        uses: actions/setup-go@v5
+        with:
+          go-version: '1.21'
+          cache: true
+
+      # Language-specific dependency installation
+      - name: Install Dependencies
+        working-directory: ${{ inputs.working-directory }}
+        run: |
+          echo "::group::Installing Dependencies"
+          case "${{ inputs.project-type }}" in
+            "python")
+              if [ -f "requirements.txt" ]; then
+                python -m pip install -r requirements.txt
+              elif [ -f "pyproject.toml" ]; then
+                python -m pip install poetry
+                poetry install
+              fi
+              ;;
+            "nodejs")
+              if [ -f "package-lock.json" ]; then
+                npm ci
+              elif [ -f "package.json" ]; then
+                npm install
+              fi
+              ;;
+            "dotnet")
+              dotnet restore
+              ;;
+            "java")
+              if [ -f "pom.xml" ]; then
+                echo "Maven project detected"
+                mvn dependency:resolve
+              elif [ -f "build.gradle" ] || [ -f "build.gradle.kts" ]; then
+                echo "Gradle project detected"
+                chmod +x ./gradlew
+                ./gradlew dependencies
+              else
+                echo "::error::No pom.xml or build.gradle found"
+                exit 1
+              fi
+              ;;
+            "go")
+              echo "Downloading Go dependencies..."
+              go mod download
+              ;;
+          esac
+          echo "::endgroup::"
+
+      # Language-specific security checks
+      - name: Run Language-Specific Security Checks
+        id: lang-security
+        working-directory: ${{ inputs.working-directory }}
+        continue-on-error: true
+        run: |
+          echo "::group::Language-Specific Security Checks"
+          case "${{ inputs.project-type }}" in
+            "python")
+              python -m pip install safety bandit
+              SAFETY_OUTPUT=$(safety check 2>&1) || true
+              echo "SAFETY_OUTPUT<<EOF" >> $GITHUB_ENV
+              echo "$SAFETY_OUTPUT" >> $GITHUB_ENV
+              echo "EOF" >> $GITHUB_ENV
+          
+              bandit -r . -ll --format json --output security-report-bandit.json || true
+              ;;
+          
+            "nodejs")
+              # Map severity levels for npm audit
+              NPM_LEVEL="${{ inputs.fail-level }}"
+              if [ "$NPM_LEVEL" = "medium" ]; then
+              NPM_LEVEL="moderate"
+              fi
+              
+              # npm audit with mapped level
+              NPM_AUDIT=$(npm audit --audit-level=$NPM_LEVEL --json || true)
+              echo "NPM_AUDIT<<EOF" >> $GITHUB_ENV
+              echo "$NPM_AUDIT" >> $GITHUB_ENV
+              echo "EOF" >> $GITHUB_ENV
+          
+              if echo "$NPM_AUDIT" | grep -i ".*vulnerabilities.*"; then
+                echo "::error::npm audit found vulnerabilities"
+                exit 1
+              fi
+              ;;
+          
+            "dotnet")
+              # Install security tools
+              dotnet tool install --global security-scan
+              dotnet security-scan --version
+              dotnet security-scan . --output-format json --output-file security-report-dotnet.json || true
+              ;;
+          
+            "java")
+              echo "Running Java security checks..."
+          
+              # OWASP Dependency Check
+              if [ -f "pom.xml" ]; then
+                mvn org.owasp:dependency-check-maven:check
+                mvn com.github.spotbugs:spotbugs-maven-plugin:check
+              elif [ -f "build.gradle" ] || [ -f "build.gradle.kts" ]; then
+                ./gradlew dependencyCheckAnalyze spotbugsMain
+              fi
+              ;;
+          
+            "go")
+              echo "Running Go security checks..."
+          
+              # Install security tools
+              go install golang.org/x/vuln/cmd/govulncheck@latest
+              go install github.com/securego/gosec/v2/cmd/gosec@latest
+              govulncheck ./... || true
+              gosec -fmt=json -out=security-report-gosec.json ./... || true
+              ;;
+          esac
+          echo "::endgroup::"
+
+      # Snyk scanning (optional)
+      - name: Snyk Security Scan
+        if: inputs.enable-snyk
+        uses: snyk/actions/node@master
+        continue-on-error: true
+        with:
+          args: --severity-threshold=${{ inputs.fail-level }}
+
+      # OSSAR scanning (optional)
+      - name: Run OSSAR Scan
+        if: inputs.enable-ossar
+        uses: github/ossar-action@v1
+        continue-on-error: true
+
+      # Dependency review (optional)
+      - name: Dependency Review
+        if: inputs.enable-dependency-review && github.event_name == 'pull_request'
+        uses: actions/dependency-review-action@v3
+        continue-on-error: true
+        with:
+          fail-on-severity: ${{ inputs.fail-level }}
+
+      # Upload scan results
+      - name: Upload Scan Results
+        if: always()
+        uses: actions/upload-artifact@v4
+        with:
+          name: security-scan-results
+          path: |
+            *.json
+            *.sarif
+            *.xml
+            *.txt
           retention-days: 90